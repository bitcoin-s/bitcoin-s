package org.bitcoins.chain.blockchain

import org.bitcoins.chain.ChainVerificationLogger
import org.bitcoins.chain.api.ChainApi
import org.bitcoins.chain.config.ChainAppConfig
<<<<<<< HEAD
import org.bitcoins.chain.models.{
  BlockHeaderDAO,
  BlockHeaderDb,
  CompactFilterDAO,
  CompactFilterDb,
  CompactFilterDbHelper,
  CompactFilterHeaderDAO,
  CompactFilterHeaderDb,
  CompactFilterHeaderDbHelper
}
import org.bitcoins.chain.validation.TipUpdateResult
import org.bitcoins.chain.validation.TipUpdateResult.{
  BadNonce,
  BadPOW,
  BadPreviousBlockHash
}
=======
import org.bitcoins.chain.models.{BlockHeaderDAO, BlockHeaderDb}
>>>>>>> ab170d05
import org.bitcoins.core.crypto.DoubleSha256DigestBE
import org.bitcoins.core.gcs.{FilterHeader, GolombFilter}
import org.bitcoins.core.protocol.blockchain.BlockHeader

import scala.concurrent.{ExecutionContext, Future}

/**
  * Chain Handler is meant to be the reference implementation
  * of [[org.bitcoins.chain.api.ChainApi ChainApi]], this is the entry point in to the
  * chain project.
  */
case class ChainHandler(
    blockHeaderDAO: BlockHeaderDAO,
    filterHeaderDAO: CompactFilterHeaderDAO,
    filterDAO: CompactFilterDAO,
    blockchains: Vector[Blockchain],
    blockFilterCheckpoints: Map[DoubleSha256DigestBE, DoubleSha256DigestBE])(
    implicit private[chain] val chainConfig: ChainAppConfig)
    extends ChainApi
    with ChainVerificationLogger {

  override def getBlockCount(implicit ec: ExecutionContext): Future[Long] = {
    logger.debug(s"Querying for block count")
    blockHeaderDAO.maxHeight.map { height =>
      logger.debug(s"getBlockCount result: count=$height")
      height
    }
  }

  override def getHeader(hash: DoubleSha256DigestBE)(
      implicit ec: ExecutionContext): Future[Option[BlockHeaderDb]] = {
    blockHeaderDAO.findByHash(hash).map { header =>
      logger.debug(s"Looking for header by hash=$hash")
      val resultStr = header
        .map(h => s"height=${h.height}, hash=${h.hashBE}")
        .getOrElse("None")
      logger.debug(s"getHeader result: $resultStr")
      header
    }
  }

<<<<<<< HEAD
  def getNthHeader(hash: DoubleSha256DigestBE, count: Int)(
      implicit ec: ExecutionContext): Future[Option[BlockHeaderDb]] = {
    for {
      res <- 0.until(count).foldLeft(getHeader(hash)) { (headerF, _) =>
        (for {
          headerOpt <- headerF
        } yield {
          (for {
            header <- headerOpt
          } yield getHeader(header.previousBlockHashBE)).getOrElse(headerF)
        }).flatten
      }
    } yield res
  }

  override def processHeader(header: BlockHeader)(
      implicit ec: ExecutionContext): Future[ChainHandler] = {
    logger.debug(
      s"Processing header=${header.hashBE.hex}, previousHash=${header.previousBlockHashBE.hex}")

    val blockchainUpdate =
      Blockchain.connectTip(header = header, blockchains = blockchains)

    val newHandlerF = blockchainUpdate match {
      case BlockchainUpdate.Successful(newChain, updatedHeader) =>
        //now we have successfully connected the header, we need to insert
        //it into the database
        val createdF = blockHeaderDAO.create(updatedHeader)
        createdF.map { header =>
          logger.debug(
            s"Connected new header to blockchain, height=${header.height} hash=${header.hashBE}")
          val chainIdxOpt = blockchains.zipWithIndex.find {
            case (chain, _) =>
              val oldTip = newChain(1) //should be safe, even with genesis header as we just connected a tip
              oldTip == chain.tip
          }

          val updatedChains = {
            chainIdxOpt match {
              case Some((_, idx)) =>
                logger.trace(
                  s"Updating chain at idx=${idx} out of competing chains=${blockchains.length} with new tip=${header.hashBE.hex}")
                blockchains.updated(idx, newChain)

              case None =>
                logger.info(
                  s"New competing blockchain with tip=${newChain.tip}")
                blockchains.:+(newChain)
            }
          }

          this.copy(blockchains = updatedChains)
        }
      case BlockchainUpdate.Failed(_, _, reason) =>
        val errMsg =
          s"Failed to add header to chain, header=${header.hashBE.hex} reason=${reason}"
        logger.warn(errMsg)
        // potential chain split happening, let's log what's going on
        logTipConnectionFailure(reason).flatMap { _ =>
          Future.failed(new RuntimeException(errMsg))
        }
=======
  /** @inheritdoc */
  override def processHeaders(headers: Vector[BlockHeader])(
      implicit ec: ExecutionContext): Future[ChainApi] = {
    val blockchainUpdates: Vector[BlockchainUpdate] = {
      Blockchain.connectHeadersToChains(headers, blockchains)
>>>>>>> ab170d05
    }

    val headersToBeCreated = {
      blockchainUpdates.flatMap(_.successfulHeaders).distinct
    }

    val chains = blockchainUpdates.map(_.blockchain)

    val createdF = blockHeaderDAO.createAll(headersToBeCreated)

    val newChainHandler =
      ChainHandler(blockHeaderDAO = blockHeaderDAO, blockchains = chains)

    createdF.map { _ =>
      newChainHandler
    }
  }

  /**
    * @inheritdoc
    */
  override def getBestBlockHash(
      implicit ec: ExecutionContext): Future[DoubleSha256DigestBE] = {
    logger.debug(s"Querying for best block hash")
    //naive implementation, this is looking for the tip with the _most_ proof of work
    //this does _not_ mean that it is on the chain that has the most work
    //TODO: Enhance this in the future to return the "heaviest" header
    //https://bitcoin.org/en/glossary/block-chain
    val groupedChains = blockchains.groupBy(_.tip.height)
    val maxHeight = groupedChains.keys.max
    val chains = groupedChains(maxHeight)

    val hashBE: DoubleSha256DigestBE = chains match {
      case Vector() =>
        val errMsg = s"Did not find blockchain with height $maxHeight"
        logger.error(errMsg)
        throw new RuntimeException(errMsg)
      case chain +: Vector() =>
        chain.tip.hashBE
      case chain +: rest =>
        logger.warn(
          s"We have multiple competing blockchains: ${(chain +: rest).map(_.tip.hashBE.hex).mkString(", ")}")
        chain.tip.hashBE
    }
    Future.successful(hashBE)
  }

  override def processFilterHeader(
      filterHeader: FilterHeader,
      blockHash: DoubleSha256DigestBE,
      height: Int)(implicit ec: ExecutionContext): Future[ChainApi] = {
    val filterHeaderDb = CompactFilterHeaderDbHelper.fromFilterHeader(
      filterHeader,
      blockHash,
      height)

    def validateAndInsert(
        filterHeaderDbOpt: Option[CompactFilterHeaderDb]): Future[
      CompactFilterHeaderDb] = {
      filterHeaderDbOpt match {
        case Some(found) =>
          if (found != filterHeaderDb)
            Future.failed(new RuntimeException(
              s"We have a conflicting compact filter header (${filterHeaderDb.hashBE}) in the DB"))
          else
            Future.successful(filterHeaderDb)
        case None =>
          filterHeaderDAO.create(filterHeaderDb)
      }
    }

    for {
      blockHeaderOpt <- blockHeaderDAO.findByHash(filterHeaderDb.blockHashBE)
      _ = blockHeaderOpt.getOrElse(
        throw new RuntimeException(s"Unknown block ${blockHash}"))
      filterHeaderDbOpt <- filterHeaderDAO.findByHash(filterHeaderDb.hashBE)
      _ <- validateAndInsert(filterHeaderDbOpt)
    } yield this
  }

  override def processFilter(
      golombFilter: GolombFilter,
      blockHash: DoubleSha256DigestBE)(
      implicit ec: ExecutionContext): Future[ChainApi] = {

    val filterHashBE = golombFilter.hash.flip

    def validateAndInsert(
        filterHeader: CompactFilterHeaderDb,
        filerOpt: Option[CompactFilterDb]): Future[CompactFilterDb] = {
      if (filterHashBE != filterHeader.filterHashBE) {
        Future.failed(new RuntimeException(
          s"Filter hash does not match: ${filterHashBE} != ${filterHeader.filterHashBE}"))
      } else {
        filerOpt match {
          case Some(filter) =>
            if (filter.golombFilter != golombFilter)
              logger.error(s"Filter does not match: ${golombFilter} != ${filter.golombFilter}")
//              Future.failed(new RuntimeException(
//                s"Filter does not match: ${golombFilter} != ${filter.golombFilter}"))
//            else
              Future.successful(filter)
          case None =>
            val filterDb = CompactFilterDbHelper.fromGolombFilter(golombFilter, filterHeader.blockHashBE, filterHeader.height)
            for {
              res <- filterDAO.create(filterDb)
            } yield res
        }
      }
    }

    for {
      filterHeaderOpt <- filterHeaderDAO.findByBlockHash(blockHash)
      filterHeader = filterHeaderOpt.getOrElse(
        throw new RuntimeException(
          s"Cannot find a filter header for block hash ${blockHash}"))
      filerOpt <- filterDAO.findByHash(filterHashBE)
      _ <- validateAndInsert(filterHeader, filerOpt)
    } yield {
      this
    }
  }

  override def processCheckpoint(
      filterHeaderHash: DoubleSha256DigestBE,
      blockHash: DoubleSha256DigestBE)(
      implicit ec: ExecutionContext): Future[ChainApi] = {
    Future {
      blockFilterCheckpoints.get(blockHash) match {
        case Some(oldFilterHeaderHash) =>
          if (filterHeaderHash != oldFilterHeaderHash)
            throw new RuntimeException(
              "The peer sent us a different filter header hash")
          else
            this.copy(
              blockFilterCheckpoints =
                blockFilterCheckpoints.updated(blockHash, filterHeaderHash))
        case None =>
          this
      }
    }
  }

  def getHighestFilterHeader(
      implicit ec: ExecutionContext): Future[Option[CompactFilterHeaderDb]] = {
    filterHeaderDAO.findHighest()
  }

  override def getFilterHeader(hash: DoubleSha256DigestBE)(
      implicit ec: ExecutionContext): Future[Option[FilterHeader]] = {
    filterHeaderDAO.findByHash(hash).map(_.map(x => x.filterHeader))
  }

  override def getHighestFilter(implicit ec: ExecutionContext): Future[Option[CompactFilterDb]] = {
    filterDAO.findHighest()
  }

  override def getFilter(hash: DoubleSha256DigestBE)(
      implicit ec: ExecutionContext): Future[Option[CompactFilterDb]] = {
    filterDAO.findByHash(hash)
  }

}

object ChainHandler {

  /** Constructs a [[ChainHandler chain handler]] from the state in the database
    * This gives us the guaranteed latest state we have in the database
    * */
  def fromDatabase(
      blockHeaderDAO: BlockHeaderDAO,
      filterHeaderDAO: CompactFilterHeaderDAO,
      filterDAO: CompactFilterDAO)(
      implicit ec: ExecutionContext,
      chainConfig: ChainAppConfig): Future[ChainHandler] = {
    val bestChainsF = blockHeaderDAO.getBlockchains()

    bestChainsF.map(
      chains =>
        new ChainHandler(blockHeaderDAO = blockHeaderDAO,
                         filterHeaderDAO = filterHeaderDAO,
                         filterDAO = filterDAO,
                         blockchains = chains,
                         blockFilterCheckpoints = Map.empty))
  }

  def apply(
      blockHeaderDAO: BlockHeaderDAO,
      filterHeaderDAO: CompactFilterHeaderDAO,
      filterDAO: CompactFilterDAO,
      blockchains: Blockchain)(
      implicit chainConfig: ChainAppConfig): ChainHandler = {
    new ChainHandler(blockHeaderDAO = blockHeaderDAO,
                     filterHeaderDAO = filterHeaderDAO,
                     filterDAO = filterDAO,
                     blockchains = Vector(blockchains),
                     blockFilterCheckpoints = Map.empty)
  }
}<|MERGE_RESOLUTION|>--- conflicted
+++ resolved
@@ -3,26 +3,7 @@
 import org.bitcoins.chain.ChainVerificationLogger
 import org.bitcoins.chain.api.ChainApi
 import org.bitcoins.chain.config.ChainAppConfig
-<<<<<<< HEAD
-import org.bitcoins.chain.models.{
-  BlockHeaderDAO,
-  BlockHeaderDb,
-  CompactFilterDAO,
-  CompactFilterDb,
-  CompactFilterDbHelper,
-  CompactFilterHeaderDAO,
-  CompactFilterHeaderDb,
-  CompactFilterHeaderDbHelper
-}
-import org.bitcoins.chain.validation.TipUpdateResult
-import org.bitcoins.chain.validation.TipUpdateResult.{
-  BadNonce,
-  BadPOW,
-  BadPreviousBlockHash
-}
-=======
-import org.bitcoins.chain.models.{BlockHeaderDAO, BlockHeaderDb}
->>>>>>> ab170d05
+import org.bitcoins.chain.models._
 import org.bitcoins.core.crypto.DoubleSha256DigestBE
 import org.bitcoins.core.gcs.{FilterHeader, GolombFilter}
 import org.bitcoins.core.protocol.blockchain.BlockHeader
@@ -64,7 +45,6 @@
     }
   }
 
-<<<<<<< HEAD
   def getNthHeader(hash: DoubleSha256DigestBE, count: Int)(
       implicit ec: ExecutionContext): Future[Option[BlockHeaderDb]] = {
     for {
@@ -80,59 +60,11 @@
     } yield res
   }
 
-  override def processHeader(header: BlockHeader)(
-      implicit ec: ExecutionContext): Future[ChainHandler] = {
-    logger.debug(
-      s"Processing header=${header.hashBE.hex}, previousHash=${header.previousBlockHashBE.hex}")
-
-    val blockchainUpdate =
-      Blockchain.connectTip(header = header, blockchains = blockchains)
-
-    val newHandlerF = blockchainUpdate match {
-      case BlockchainUpdate.Successful(newChain, updatedHeader) =>
-        //now we have successfully connected the header, we need to insert
-        //it into the database
-        val createdF = blockHeaderDAO.create(updatedHeader)
-        createdF.map { header =>
-          logger.debug(
-            s"Connected new header to blockchain, height=${header.height} hash=${header.hashBE}")
-          val chainIdxOpt = blockchains.zipWithIndex.find {
-            case (chain, _) =>
-              val oldTip = newChain(1) //should be safe, even with genesis header as we just connected a tip
-              oldTip == chain.tip
-          }
-
-          val updatedChains = {
-            chainIdxOpt match {
-              case Some((_, idx)) =>
-                logger.trace(
-                  s"Updating chain at idx=${idx} out of competing chains=${blockchains.length} with new tip=${header.hashBE.hex}")
-                blockchains.updated(idx, newChain)
-
-              case None =>
-                logger.info(
-                  s"New competing blockchain with tip=${newChain.tip}")
-                blockchains.:+(newChain)
-            }
-          }
-
-          this.copy(blockchains = updatedChains)
-        }
-      case BlockchainUpdate.Failed(_, _, reason) =>
-        val errMsg =
-          s"Failed to add header to chain, header=${header.hashBE.hex} reason=${reason}"
-        logger.warn(errMsg)
-        // potential chain split happening, let's log what's going on
-        logTipConnectionFailure(reason).flatMap { _ =>
-          Future.failed(new RuntimeException(errMsg))
-        }
-=======
   /** @inheritdoc */
   override def processHeaders(headers: Vector[BlockHeader])(
       implicit ec: ExecutionContext): Future[ChainApi] = {
     val blockchainUpdates: Vector[BlockchainUpdate] = {
       Blockchain.connectHeadersToChains(headers, blockchains)
->>>>>>> ab170d05
     }
 
     val headersToBeCreated = {
@@ -143,8 +75,7 @@
 
     val createdF = blockHeaderDAO.createAll(headersToBeCreated)
 
-    val newChainHandler =
-      ChainHandler(blockHeaderDAO = blockHeaderDAO, blockchains = chains)
+    val newChainHandler = this.copy(blockchains = chains)
 
     createdF.map { _ =>
       newChainHandler
