--- conflicted
+++ resolved
@@ -397,21 +397,6 @@
 
       def findMatches(filters: Vector[CompactFilterDb]): Future[
         Iterator[DoubleSha256DigestBE]] = {
-<<<<<<< HEAD
-        // Sequence on the filter groups making sure the number of threads doesn't exceed [[parallelismLevel]].
-        Future
-          .sequence(filterGroups.map { filterGroup =>
-            // We need to wrap in a future here to make sure we can
-            // potentially run these matches in parallel
-            Future {
-              // Find any matches in the group and add the corresponding block hashes into the result
-              filterGroup.foldLeft(Vector.empty[DoubleSha256DigestBE]) {
-                (blocks, filter) =>
-                  val matcher = new SimpleFilterMatcher(filter.golombFilter)
-                  if (matcher.matchesAny(bytes))
-                    blocks :+ filter.blockHashBE
-                  else blocks
-=======
         if (filters.isEmpty)
           Future.successful(Iterator.empty)
         else {
@@ -427,13 +412,13 @@
                 // Find any matches in the group and add the corresponding block hashes into the result
                 filterGroup.foldLeft(Vector.empty[DoubleSha256DigestBE]) {
                   (blocks, filter) =>
-                    if (filter.golombFilter.matchesAny(bytes)) {
+                    val matcher = new SimpleFilterMatcher(filter.golombFilter)
+                    if (matcher.matchesAny(bytes)) {
                       blocks :+ filter.blockHashBE
                     } else {
                       blocks
                     }
                 }
->>>>>>> abaa0581
               }
             })
             .map(_.flatten)
