[![Build Status](https://travis-ci.org/bitcoin-s/bitcoin-s-core.svg?branch=master)](https://travis-ci.org/bitcoin-s/bitcoin-s-core) [![Coverage Status](https://coveralls.io/repos/github/bitcoin-s/bitcoin-s-core/badge.svg?beranch=master)](https://coveralls.io/github/bitcoin-s/bitcoin-s-core?branch=master)

# Bitcoin-S-Sidechains

This is a base implementation for a sidechain in Scala. 

<<<<<<< HEAD
# What are sidechains? 
Sidechains are a blockchain that is pegged to another blockchain. An example of this could be a sidechain designed to facilitate sports betting that is pegged to the bitcoin blockchain. For more information on the design of sidechains please see the [whitepaper](https://blockstream.com/wp-content/uploads/2014/10/sidechains.pdf). 

# Goal
This implementation of a sidechain is designed to be a base implementation for which other sidechains (and their features) can be built off of. For the most part, it is going to mirror the [elements project](https://github.com/ElementsProject/elements). This project aims to provide a solid base implementation on the JVM. 
# TODO: 
  - Implement REORGPROOFVERIFY & WITHDRAWPROOFVERIFY
  - [Implement disabled op codes in Bitcoin (OP_OR, OP_AND, OP_XOR...)](https://www.elementsproject.org/elements/opcodes/)
  - [Signed blocks](https://www.elementsproject.org/elements/signed-blocks/)
  - [Deterministic Pegs](https://www.elementsproject.org/elements/deterministic-pegs/)

# Examples from Bitcoin-S-Core

Bitcoin-S-Sidechains is a fork of Bitcoin-S-Core. Here are examples of how Bitcoin-S-Core works and how to run the test cases. 
=======
[Quick Build Guide](BUILD_README.md)

This repostitory includes the following functionality:
  - Native Scala objects for various protocol types (Transaction, TransactionInput, ScriptSignatures...)
  - Serializers and deserializers for bitcoin data structures mentioned above
  - An implementation of Bitcoin's Script programming language 
    - Passes all tests found in Bitcoin Core's regression test suite called [script_test.json](https://github.com/bitcoin/bitcoin/blob/master/src/test/data/script_tests.json)
    - Passes all tests inside of Bitcoin Core's transaction regression test suite [tx_valid.json](https://github.com/bitcoin/bitcoin/blob/master/src/test/data/tx_valid.json) / [tx_invalid.json](https://github.com/bitcoin/bitcoin/blob/master/src/test/data/tx_invalid.json) / 
    [sighash.json](https://github.com/bitcoin/bitcoin/blob/master/src/test/data/sighash.json)
    - Currently up to date through segregated witness
  - 90% test coverage throughout the codebase to ensure high quality code. 
  - Functions documented with Scaladocs for user friendliness 

# Design Principles
  - Immutable data structures everywhere
  - Algebraic Data Types to allow the compiler to check for exhaustiveness on match statements
  - Favoring readability over terseness

# TODO
  - Simplified payment channel support
  - [BIP32](https://github.com/bitcoin/bips/blob/master/bip-0032.mediawiki) HD keys
  - Java support
  - Android support

# Examples

Here is an example scala console session with bitcoins-core
>>>>>>> d1d236e2

```scala
chris@chris:~/dev/bitcoins-core-chris$ sbt console

scala> import org.bitcoins.core.protocol.transaction._
import org.bitcoins.protocol.transaction._

scala> import org.bitcoins.core.protocol.script._
import org.bitcoins.protocol.script._

scala> val simpleRawTransaction = "0100000001ccf318f0cbac588a680bbad075aebdda1f211c94ba28125b0f627f9248310db3000000006b4830450221008337ce3ce0c6ac0ab72509f889c1d52701817a2362d6357457b63e3bdedc0c0602202908963b9cf1a095ab3b34b95ce2bc0d67fb0f19be1cc5f7b3de0b3a325629bf01210241d746ca08da0a668735c3e01c1fa02045f2f399c5937079b6434b5a31dfe353ffffffff0210335d05000000001976a914b1d7591b69e9def0feb13254bace942923c7922d88ac48030000000000001976a9145e690c865c2f6f7a9710a474154ab1423abb5b9288ac00000000"
simpleRawTransaction: String = 0100000001ccf318f0cbac588a680bbad075aebdda1f211c94ba28125b0f627f9248310db3000000006b4830450221008337ce3ce0c6ac0ab72509f889c1d52701817a2362d6357457b63e3bdedc0c0602202908963b9cf1a095ab3b34b95ce2bc0d67fb0f19be1cc5f7b3de0b3a325629bf01210241d746ca08da0a668735c3e01c1fa02045f2f399c5937079b6434b5a31dfe353ffffffff0210335d05000000001976a914b1d7591b69e9def0feb13254bace942923c7922d88ac48030000000000001976a9145e690c865c2f6f7a9710a474154ab1423abb5b9288ac00000000

scala> val tx = Transaction(simpleRawTransaction)
tx: org.bitcoins.core.protocol.transaction.Transaction = TransactionImpl(1,List(TransactionInputImpl(TransactionOutPointImpl(b30d3148927f620f5b1228ba941c211fdabdae75d0ba0b688a58accbf018f3cc,0),P2PKHScriptSignatureImpl(4830450221008337ce3ce0c6ac0ab72509f889c1d52701817a2362d6357457b63e3bdedc0c0602202908963b9cf1a095ab3b34b95ce2bc0d67fb0f19be1cc5f7b3de0b3a325629bf01210241d746ca08da0a668735c3e01c1fa02045f2f399c5937079b6434b5a31dfe353,List(BytesToPushOntoStackImpl(72), ScriptConstantImpl(30450221008337ce3ce0c6ac0ab72509f889c1d52701817a2362d6357457b63e3bdedc0c0602202908963b9cf1a095ab3b34b95ce2bc0d67fb0f19be1cc5f7b3de0b3a325629bf01), BytesToPushOntoStackImpl(33), ScriptConstantImpl(0241d746ca08da0a668735c3e01c1fa02045f2f399c5937079b6434b5a31dfe353))),4294967295)),List(TransactionOutputImpl(89994000 ...
```

This gives us an example of a bitcoin transaction that is encoded in hex format that is deserialized to a native Scala object called a Transaction.

Transactions are run through the interpreter to check the validity of the Transaction. These are packaged up into an object called ScriptProgram, which contains the following:
  - The transaction that is being checked
  - The specific input index that it is checking
  - The scriptPubKey for the crediting transaction
  - The flags used to verify the script

Here is an example of a transaction spending a scriptPubKey which is correctly evaluated with our interpreter implementation:

```scala
chris@chris:~/dev/bitcoins-core$ sbt console
[info] Loading project definition from /home/chris/dev/bitcoins-core/project
[info] Set current project to bitcoins (in build file:/home/chris/dev/bitcoins-core/)
[info] Starting scala interpreter...
[info] 
Welcome to Scala version 2.11.7 (Java HotSpot(TM) 64-Bit Server VM, Java 1.8.0_92).
Type in expressions to have them evaluated.
Type :help for more information.

scala> import org.bitcoins.core.protocol.script._
import org.bitcoins.core.protocol.script._

scala> import org.bitcoins.core.protocol.transaction._
import org.bitcoins.core.protocol.transaction._

scala> import org.bitcoins.core.script._
import org.bitcoins.core.script._

scala> import org.bitcoins.core.script.interpreter._
import org.bitcoins.core.script.interpreter._

scala> import org.bitcoins.core.policy._
import org.bitcoins.core.policy._

scala> val spendingTx = Transaction("0100000001ccf318f0cbac588a680bbad075aebdda1f211c94ba28125b0f627f9248310db3000000006b4830450221008337ce3ce0c6ac0ab72509f889c1d52701817a2362d6357457b63e3bdedc0c0602202908963b9cf1a095ab3b34b95ce2bc0d67fb0f19be1cc5f7b3de0b3a325629bf01210241d746ca08da0a668735c3e01c1fa02045f2f399c5937079b6434b5a31dfe353ffffffff0210335d05000000001976a914b1d7591b69e9def0feb13254bace942923c7922d88ac48030000000000001976a9145e690c865c2f6f7a9710a474154ab1423abb5b9288ac00000000")
spendingTx: org.bitcoins.core.protocol.transaction.Transaction = TransactionImpl(1,List(TransactionInputImpl(TransactionOutPointImpl(b30d3148927f620f5b1228ba941c211fdabdae75d0ba0b688a58accbf018f3cc,0),P2PKHScriptSignatureImpl(4830450221008337ce3ce0c6ac0ab72509f889c1d52701817a2362d6357457b63e3bdedc0c0602202908963b9cf1a095ab3b34b95ce2bc0d67fb0f19be1cc5f7b3de0b3a325629bf01210241d746ca08da0a668735c3e01c1fa02045f2f399c5937079b6434b5a31dfe353,List(BytesToPushOntoStackImpl(72), ScriptConstantImpl(30450221008337ce3ce0c6ac0ab72509f889c1d52701817a2362d6357457b63e3bdedc0c0602202908963b9cf1a095ab3b34b95ce2bc0d67fb0f19be1cc5f7b3de0b3a325629bf01), BytesToPushOntoStackImpl(33), ScriptConstantImpl(0241d746ca08da0a668735c3e01c1fa02045f2f399c5937079b6434b5a31dfe353))),4294967295)),List(TransactionOutputImpl(8...
scala> val scriptPubKey = ScriptPubKey("76a91431a420903c05a0a7de2de40c9f02ebedbacdc17288ac")
scriptPubKey: org.bitcoins.core.protocol.script.ScriptPubKey = P2PKHScriptPubKeyImpl(76a91431a420903c05a0a7de2de40c9f02ebedbacdc17288ac,List(OP_DUP, OP_HASH160, BytesToPushOntoStackImpl(20), ScriptConstantImpl(31a420903c05a0a7de2de40c9f02ebedbacdc172), OP_EQUALVERIFY, OP_CHECKSIG))

scala> val inputIndex = 0
inputIndex: Int = 0

scala> val program = ScriptProgram(spendingTx,scriptPubKey,inputIndex, Policy.standardScriptVerifyFlags)
program: org.bitcoins.core.script.PreExecutionScriptProgram = PreExecutionScriptProgramImpl(TransactionSignatureComponentImpl(TransactionImpl(1,List(TransactionInputImpl(TransactionOutPointImpl(b30d3148927f620f5b1228ba941c211fdabdae75d0ba0b688a58accbf018f3cc,0),P2PKHScriptSignatureImpl(4830450221008337ce3ce0c6ac0ab72509f889c1d52701817a2362d6357457b63e3bdedc0c0602202908963b9cf1a095ab3b34b95ce2bc0d67fb0f19be1cc5f7b3de0b3a325629bf01210241d746ca08da0a668735c3e01c1fa02045f2f399c5937079b6434b5a31dfe353,List(BytesToPushOntoStackImpl(72), ScriptConstantImpl(30450221008337ce3ce0c6ac0ab72509f889c1d52701817a2362d6357457b63e3bdedc0c0602202908963b9cf1a095ab3b34b95ce2bc0d67fb0f19be1cc5f7b3de0b3a325629bf01), BytesToPushOntoStackImpl(33), ScriptConstantImpl(0241d746ca08da0a668735c3e01c1fa02045f2f399c5937079...
scala> ScriptInterpreter.run(program)
res0: org.bitcoins.core.script.result.ScriptResult = ScriptOk
```
# Running tests

To run the entire test suite all you need to do is run the following command
```scala 

chris@chris:~/dev/bitcoins-core$ sbt test
[info] Run completed in 8 seconds, 805 milliseconds.
[info] Total number of tests run: 613
[info] Suites: completed 91, aborted 0
[info] Tests: succeeded 613, failed 0, canceled 0, ignored 0, pending 0
[info] All tests passed.
[success] Total time: 17 s, completed May 7, 2016 1:11:34 PM
chris@chris:~/dev/bitcoins-core$ 
```

To run a specific suite of tests you can specify the suite name in the following way
```scala
chris@chris:~/dev/bitcoins-core$ sbt
> test-only *ScriptInterpreterTest*
[info] ScriptInterpreterTest:
[info] ScriptInterpreter
[info] - must evaluate all the scripts from the bitcoin core script_tests.json
[info] Run completed in 8 seconds, 208 milliseconds.
[info] Total number of tests run: 1
[info] Suites: completed 1, aborted 0
[info] Tests: succeeded 1, failed 0, canceled 0, ignored 0, pending 0
[info] All tests passed.
>
```

<|MERGE_RESOLUTION|>--- conflicted
+++ resolved
@@ -4,12 +4,12 @@
 
 This is a base implementation for a sidechain in Scala. 
 
-<<<<<<< HEAD
 # What are sidechains? 
 Sidechains are a blockchain that is pegged to another blockchain. An example of this could be a sidechain designed to facilitate sports betting that is pegged to the bitcoin blockchain. For more information on the design of sidechains please see the [whitepaper](https://blockstream.com/wp-content/uploads/2014/10/sidechains.pdf). 
 
 # Goal
 This implementation of a sidechain is designed to be a base implementation for which other sidechains (and their features) can be built off of. For the most part, it is going to mirror the [elements project](https://github.com/ElementsProject/elements). This project aims to provide a solid base implementation on the JVM. 
+
 # TODO: 
   - Implement REORGPROOFVERIFY & WITHDRAWPROOFVERIFY
   - [Implement disabled op codes in Bitcoin (OP_OR, OP_AND, OP_XOR...)](https://www.elementsproject.org/elements/opcodes/)
@@ -19,7 +19,7 @@
 # Examples from Bitcoin-S-Core
 
 Bitcoin-S-Sidechains is a fork of Bitcoin-S-Core. Here are examples of how Bitcoin-S-Core works and how to run the test cases. 
-=======
+
 [Quick Build Guide](BUILD_README.md)
 
 This repostitory includes the following functionality:
@@ -47,7 +47,6 @@
 # Examples
 
 Here is an example scala console session with bitcoins-core
->>>>>>> d1d236e2
 
 ```scala
 chris@chris:~/dev/bitcoins-core-chris$ sbt console
@@ -141,5 +140,4 @@
 [info] Tests: succeeded 1, failed 0, canceled 0, ignored 0, pending 0
 [info] All tests passed.
 >
-```
-
+```