--- conflicted
+++ resolved
@@ -25,13 +25,8 @@
     val nativeLoaderV = "2.4.0"
     val typesafeConfigV = "1.4.1"
 
-<<<<<<< HEAD
-    val scalaFxV = "17.0.1-R26"
-    val javaFxV = "17-ea+8"
-=======
     val scalaFxV = "16.0.0-R25"
     val javaFxV = "18-ea+9"
->>>>>>> 635bc453
 
     val asyncNewScalaV = "1.0.1"
 
