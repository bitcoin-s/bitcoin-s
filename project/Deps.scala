--- conflicted
+++ resolved
@@ -4,13 +4,8 @@
 object Deps {
 
   object V {
-<<<<<<< HEAD
     val bouncyCastle = "1.71.1"
-    val dropwizardMetricsV = "4.2.11" //https://github.com/dropwizard/metrics
-=======
-    val bouncyCastle = "1.70"
     val dropwizardMetricsV = "4.2.12" //https://github.com/dropwizard/metrics
->>>>>>> 7d708855
 
     val logback = "1.4.1" //https://github.com/qos-ch/logback
     val log4jV = "1.2.17"
