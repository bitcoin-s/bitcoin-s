--- conflicted
+++ resolved
@@ -31,13 +31,8 @@
     val nativeLoaderV = "2.4.0"
     val typesafeConfigV = "1.4.2"
 
-<<<<<<< HEAD
     val scalaFxV = "18.0.2-R29"
-    val javaFxV = "18-ea+10"
-=======
-    val scalaFxV = "17.0.1-R26"
     val javaFxV = "20-ea+2"
->>>>>>> f48daad9
 
     val asyncNewScalaV = "1.0.1"
 
