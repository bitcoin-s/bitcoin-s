import sbt._

object Deps {

  object V {
    val bouncyCastle = "1.66"
    val logback = "1.2.3"
    val scalacheck = "1.14.3"
    val scalaTest = "3.2.2"

    val scalaTestPlus =
      "3.2.1.0" //super annoying... https://oss.sonatype.org/content/groups/public/org/scalatestplus/
    val slf4j = "1.7.30"
    val spray = "1.3.5"
    val zeromq = "0.5.2"
<<<<<<< HEAD
    val akkav = "10.2.0"
    val playv = "2.9.0"
=======
    val akkav = "10.1.12"
    val playv = "2.9.1"
>>>>>>> 47fb9e05
    val akkaStreamv = "2.6.8"
    val scodecV = "1.1.20"
    val junitV = "0.11"
    val nativeLoaderV = "2.3.4"
    val typesafeConfigV = "1.4.0"

    val scalaFxV = "14-R19"
    val javaFxV = "14.0.2.1"

    val asyncNewScalaV = "0.10.0"

    val flywayV = "6.4.2"
    val postgresV = "42.2.16"
    val akkaActorV = akkaStreamv
    val slickV = "3.3.3"
    val sqliteV = "3.32.3.2"
    val scalameterV = "0.17"
    val scalamockV = "5.0.0"
    val pgEmbeddedV = "0.13.3"

    val newMicroPickleV = "0.8.0"
    val newMicroJsonV = newMicroPickleV

    // akka-http-upickle is not yet published
    // to Maven central. There's a PR for adding
    // suport, https://github.com/hseeberger/akka-http-json/pull/314.
    // Until that's merged, you'll have to pull down
    // that PR, do `sbt publishLocal` and replace the
    // value here with whatever is in there. This
    // obviously has to be changed before this is
    // merged.

    val sourcecodeV = "0.2.1"

    // CLI deps
    val scoptV = "4.0.0-RC2"
    val sttpV = "1.7.2"
    val codehausV = "3.1.2"
  }

  object Compile {

    val bouncycastle =
      "org.bouncycastle" % "bcprov-jdk15on" % V.bouncyCastle withSources () withJavadoc ()

    val scodec =
      "org.scodec" %% "scodec-bits" % V.scodecV withSources () withJavadoc ()

    val slf4j =
      "org.slf4j" % "slf4j-api" % V.slf4j % "provided" withSources () withJavadoc ()

    val zeromq =
      "org.zeromq" % "jeromq" % V.zeromq withSources () withJavadoc ()

    val akkaHttp =
      "com.typesafe.akka" %% "akka-http" % V.akkav withSources () withJavadoc ()

    val akkaStream =
      "com.typesafe.akka" %% "akka-stream" % V.akkaStreamv withSources () withJavadoc ()

    val akkaActor =
      "com.typesafe.akka" %% "akka-actor" % V.akkaStreamv withSources () withJavadoc ()

    val akkaSlf4j =
      "com.typesafe.akka" %% "akka-slf4j" % V.akkaStreamv withSources () withJavadoc ()

    val scalaFx =
      "org.scalafx" %% "scalafx" % V.scalaFxV withSources () withJavadoc ()

    lazy val osName = System.getProperty("os.name") match {
      case n if n.startsWith("Linux")   => "linux"
      case n if n.startsWith("Mac")     => "mac"
      case n if n.startsWith("Windows") => "win"
      case _                            => throw new Exception("Unknown platform!")
    }

    // Not sure if all of these are needed, some might be possible to remove
    lazy val javaFxBase =
      "org.openjfx" % s"javafx-base" % V.javaFxV classifier osName withSources () withJavadoc ()

    lazy val javaFxControls =
      "org.openjfx" % s"javafx-controls" % V.javaFxV classifier osName withSources () withJavadoc ()

    lazy val javaFxFxml =
      "org.openjfx" % s"javafx-fxml" % V.javaFxV classifier osName withSources () withJavadoc ()

    lazy val javaFxGraphics =
      "org.openjfx" % s"javafx-graphics" % V.javaFxV classifier osName withSources () withJavadoc ()

    lazy val javaFxMedia =
      "org.openjfx" % s"javafx-media" % V.javaFxV classifier osName withSources () withJavadoc ()

    lazy val javaFxSwing =
      "org.openjfx" % s"javafx-swing" % V.javaFxV classifier osName withSources () withJavadoc ()

    lazy val javaFxWeb =
      "org.openjfx" % s"javafx-web" % V.javaFxV classifier osName withSources () withJavadoc ()

    lazy val javaFxDeps = List(javaFxBase,
                               javaFxControls,
                               javaFxFxml,
                               javaFxGraphics,
                               javaFxMedia,
                               javaFxSwing,
                               javaFxWeb)

    val playJson =
      "com.typesafe.play" %% "play-json" % V.playv withSources () withJavadoc ()

    val typesafeConfig =
      "com.typesafe" % "config" % V.typesafeConfigV withSources () withJavadoc ()

    val logback =
      "ch.qos.logback" % "logback-classic" % V.logback withSources () withJavadoc ()
    val codehaus = "org.codehaus.janino" % "janino" % V.codehausV

    //for loading secp256k1 natively
    val nativeLoader =
      "org.scijava" % "native-lib-loader" % V.nativeLoaderV withSources () withJavadoc ()

    //node deps
    val slick =
      "com.typesafe.slick" %% "slick" % V.slickV withSources () withJavadoc ()
    val slickHikari = "com.typesafe.slick" %% "slick-hikaricp" % V.slickV
    val sqlite = "org.xerial" % "sqlite-jdbc" % V.sqliteV
    val postgres = "org.postgresql" % "postgresql" % V.postgresV
    val flyway = "org.flywaydb" % "flyway-core" % V.flywayV

    val newMicroJson = "com.lihaoyi" %% "ujson" % V.newMicroJsonV

    val newMicroPickle = "com.lihaoyi" %% "upickle" % V.newMicroPickleV

    // get access to reflection data at compile-time
    val sourcecode = "com.lihaoyi" %% "sourcecode" % V.sourcecodeV

    // parsing of CLI opts and args
    val scopt = "com.github.scopt" %% "scopt" % V.scoptV

    // HTTP client lib
    val sttp = "com.softwaremill.sttp" %% "core" % V.sttpV

    val scalacheck =
      "org.scalacheck" %% "scalacheck" % V.scalacheck withSources () withJavadoc ()

    val scalaTest =
      "org.scalatest" %% "scalatest" % V.scalaTest withSources () withJavadoc ()

    val scalaTestPlus =
      "org.scalatestplus" %% "scalacheck-1-14" % V.scalaTestPlus withSources () withJavadoc ()

    val pgEmbedded =
      "com.opentable.components" % "otj-pg-embedded" % V.pgEmbeddedV withSources () withJavadoc ()
  }

  object Test {

    val newAsync =
      "org.scala-lang.modules" %% "scala-async" % V.asyncNewScalaV % "test" withSources () withJavadoc ()

    val junitInterface =
      "com.novocode" % "junit-interface" % V.junitV % "test" withSources () withJavadoc ()
    val logback = Compile.logback % "test"
    val scalacheck = Compile.scalacheck % "test"
    val scalaTest = Compile.scalaTest % "test"
    val scalaMock = "org.scalamock" %% "scalamock" % V.scalamockV

    val spray =
      "io.spray" %% "spray-json" % V.spray % "test" withSources () withJavadoc ()

    val akkaHttp =
      "com.typesafe.akka" %% "akka-http-testkit" % V.akkav % "test" withSources () withJavadoc ()

    val akkaStream =
      "com.typesafe.akka" %% "akka-stream-testkit" % V.akkaStreamv % "test" withSources () withJavadoc ()
    val playJson = Compile.playJson % "test"

    val akkaTestkit =
      "com.typesafe.akka" %% "akka-testkit" % V.akkaActorV withSources () withJavadoc ()

    val scalameter =
      "com.storm-enroute" %% "scalameter" % V.scalameterV % "test" withSources () withJavadoc ()

    val pgEmbedded =
      "com.opentable.components" % "otj-pg-embedded" % V.pgEmbeddedV % "test" withSources () withJavadoc ()
  }

  val chain = List(
    Compile.logback
  )

  val chainTest = List(
    Test.pgEmbedded
  )

  def appCommons(scalaVersion: String) =
    List(
      Compile.newMicroPickle,
      Compile.playJson,
      Compile.slf4j
    )

  val core = List(
    Compile.bouncycastle,
    Compile.scodec,
    Compile.slf4j
  )

  val crypto = List(
    Compile.bouncycastle,
    Compile.scodec
  )

  val secp256k1jni = List(
    Compile.nativeLoader,
    Test.junitInterface
  )

  val coreTest = List(
    Test.junitInterface,
    Test.logback,
    Test.scalaTest,
    Test.spray,
    Test.playJson
  )

  val cryptoTest = List(
    Test.scalaTest
  )

  val bitcoindZmq = List(
    Compile.zeromq,
    Compile.slf4j,
    Test.logback,
    Test.scalacheck,
    Test.scalaTest
  )

  val bitcoindRpc = List(
    Compile.akkaHttp,
    Compile.akkaStream,
    Compile.typesafeConfig
  )

  def bitcoindRpcTest(scalaVersion: String) =
    List(
      Test.akkaHttp,
      Test.akkaStream,
      Test.logback,
      Test.scalaTest,
      Test.scalacheck,
      Test.newAsync
    )

  val bench = List(
    "org.slf4j" % "slf4j-api" % V.slf4j withSources () withJavadoc (),
    Compile.logback
  )

  val dbCommons = List(
    Compile.flyway,
    Compile.slick,
    Compile.sourcecode,
    Compile.logback,
    Compile.sqlite,
    Compile.postgres,
    Compile.slickHikari,
    Test.scalaTest,
    Test.pgEmbedded
  )

  def cli(scalaVersion: String) =
    List(
      Compile.sttp,
      Compile.newMicroPickle,
      Compile.logback,
      Compile.scopt,
      //we can remove this dependency when this is fixed
      //https://github.com/oracle/graal/issues/1943
      //see https://github.com/bitcoin-s/bitcoin-s/issues/1100
      Compile.codehaus
    )

  val gui = List(Compile.scalaFx) ++ Compile.javaFxDeps

  def server(scalaVersion: String) =
    List(
      Compile.newMicroPickle,
      Compile.logback,
      Compile.akkaActor,
      Compile.akkaHttp,
      Compile.akkaSlf4j
    )

  val eclairRpc = List(
    Compile.akkaHttp,
    Compile.akkaStream,
    Compile.playJson,
    Compile.slf4j
  )

  val eclairRpcTest = List(
    Test.akkaHttp,
    Test.akkaStream,
    Test.logback,
    Test.scalaTest,
    Test.scalacheck
  )

  val feeProvider = List(
    Compile.akkaHttp,
    Compile.akkaActor,
    Compile.akkaStream
  )

  val feeProviderTest = List(
    Test.akkaTestkit,
    Test.scalaTest
  )

  val node = List(
    Compile.akkaActor,
    Compile.logback,
    Compile.slick,
    Compile.slickHikari,
    Compile.sqlite
  )

  val nodeTest = List(
    Test.akkaTestkit,
    Test.scalaTest,
    Test.pgEmbedded
  )

  val testkit = List(
    Compile.slf4j,
    Compile.scalacheck,
    Compile.scalaTest,
    Compile.scalaTestPlus,
    Compile.pgEmbedded,
    Test.akkaTestkit
  )

  def keyManager(scalaVersion: String) =
    List(
      Compile.newMicroJson
    )

  val keyManagerTest = List(
    Compile.slf4j,
    Test.logback
  )

  def wallet(scalaVersion: String) =
    List(
      Compile.newMicroJson,
      Compile.logback
    )

  val walletTest = List(
    Test.akkaTestkit,
    Test.pgEmbedded
  )

  val docs = List(
    Compile.logback,
    Test.scalaTest,
    Test.logback
  )

  val walletServerTest = List(
    Test.scalaMock,
    Test.akkaHttp,
    Test.akkaStream,
    Test.akkaTestkit
  )

}<|MERGE_RESOLUTION|>--- conflicted
+++ resolved
@@ -13,13 +13,8 @@
     val slf4j = "1.7.30"
     val spray = "1.3.5"
     val zeromq = "0.5.2"
-<<<<<<< HEAD
-    val akkav = "10.2.0"
-    val playv = "2.9.0"
-=======
     val akkav = "10.1.12"
     val playv = "2.9.1"
->>>>>>> 47fb9e05
     val akkaStreamv = "2.6.8"
     val scodecV = "1.1.20"
     val junitV = "0.11"
