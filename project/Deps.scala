--- conflicted
+++ resolved
@@ -14,15 +14,9 @@
     val spray = "1.3.5"
     val zeromq = "0.5.2"
     val akkav = "10.1.12"
-<<<<<<< HEAD
-    val playv = "2.9.0"
-    val akkaStreamv = "2.6.9"
-    val scodecV = "1.1.18"
-=======
     val playv = "2.9.1"
     val akkaStreamv = "2.6.8"
     val scodecV = "1.1.20"
->>>>>>> 47fb9e05
     val junitV = "0.11"
     val nativeLoaderV = "2.3.4"
     val typesafeConfigV = "1.4.0"
