--- conflicted
+++ resolved
@@ -13,15 +13,9 @@
     val spray = "1.3.5"
     val zeromq = "0.5.2"
     val akkav = "10.1.12"
-<<<<<<< HEAD
-    val akkaStreamv = "2.6.5"
     val playv = "2.9.0"
-    val scodecV = "1.1.14"
-=======
     val akkaStreamv = "2.6.6"
-    val playv = "2.8.1"
     val scodecV = "1.1.16"
->>>>>>> d09ac751
     val junitV = "0.11"
     val nativeLoaderV = "2.3.4"
     val typesafeConfigV = "1.4.0"
