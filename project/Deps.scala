--- conflicted
+++ resolved
@@ -22,13 +22,8 @@
     val nativeLoaderV = "2.3.4"
     val typesafeConfigV = "1.4.1"
 
-<<<<<<< HEAD
-    val scalaFxV = "15.0.1-R21"
-    val javaFxV = "16-ea+5"
-=======
     val scalaFxV = "15.0.1-R20"
     val javaFxV = "16-ea+6"
->>>>>>> 2c2646c7
 
     val asyncNewScalaV = "0.10.0"
 
