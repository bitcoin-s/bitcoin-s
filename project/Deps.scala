--- conflicted
+++ resolved
@@ -24,13 +24,8 @@
     val nativeLoaderV = "2.3.5"
     val typesafeConfigV = "1.4.1"
 
-<<<<<<< HEAD
-    val scalaFxV = "16.0.0-R22"
-    val javaFxV = "17-ea+13"
-=======
     val scalaFxV = "16.0.0-R24"
     val javaFxV = "17-ea+8"
->>>>>>> ea26c8b3
 
     val asyncNewScalaV = "0.10.0"
 
