--- conflicted
+++ resolved
@@ -5,13 +5,8 @@
 
   object V {
     val bouncyCastle = "1.69"
-<<<<<<< HEAD
-    val dropwizardMetricsV = "4.2.2" //https://github.com/dropwizard/metrics
-    val logback = "1.2.4"
-=======
     val dropwizardMetricsV = "4.2.3" //https://github.com/dropwizard/metrics
     val logback = "1.2.3"
->>>>>>> 7f07ed7a
     val grizzledSlf4j = "1.3.4"
     val scalacheck = "1.15.4"
     val scalaTest = "3.2.9"
