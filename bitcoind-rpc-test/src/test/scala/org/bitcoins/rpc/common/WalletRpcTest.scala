package org.bitcoins.rpc.common

import java.io.File
import java.util.Scanner

import org.bitcoins.core.crypto.{DoubleSha256DigestBE, ECPrivateKey, ECPublicKey}
import org.bitcoins.core.currency.{Bitcoins, CurrencyUnit, Satoshis}
import org.bitcoins.core.number.{Int64, UInt32}
import org.bitcoins.core.protocol.script.ScriptSignature
import org.bitcoins.core.protocol.transaction.{
  TransactionInput,
  TransactionOutPoint
}
import org.bitcoins.core.protocol.{BitcoinAddress, P2PKHAddress}
import org.bitcoins.core.wallet.fee.SatoshisPerByte
import org.bitcoins.rpc.client.common.RpcOpts.AddressType
import org.bitcoins.rpc.client.common.{
  BitcoindRpcClient,
  BitcoindVersion,
  RpcOpts
}
import org.bitcoins.rpc.util.RpcUtil
import org.bitcoins.testkit.rpc.BitcoindRpcTestUtil
import org.bitcoins.testkit.util.BitcoindRpcTest

import scala.async.Async.{async, await}
import scala.concurrent.Future

class WalletRpcTest extends BitcoindRpcTest {
  lazy val clientsF: Future[
    (BitcoindRpcClient, BitcoindRpcClient, BitcoindRpcClient)] =
    BitcoindRpcTestUtil.createNodeTriple(clientAccum = clientAccum)

  // This client's wallet is encrypted
  lazy val walletClientF: Future[BitcoindRpcClient] = clientsF.flatMap { _ =>
    val walletClient =
      BitcoindRpcClient.withActorSystem(BitcoindRpcTestUtil.instance())
    clientAccum += walletClient

    for {
      _ <- walletClient.start()
      _ <- walletClient.getNewAddress.flatMap(
        walletClient.generateToAddress(200, _))
      _ <- walletClient.encryptWallet(password)
      _ <- walletClient.stop()
      _ <- RpcUtil.awaitServerShutdown(walletClient)
      _ <- Future {
        // Very rarely we are prevented from starting the client again because Core
        // hasn't released its locks on the datadir. This is prevent that.
        Thread.sleep(1000)
      }
      _ <- walletClient.start()
    } yield walletClient
  }

  var password = "password"

  behavior of "WalletRpc"

  it should "be able to dump the wallet" in {
    for {
      (client, _, _) <- clientsF
      result <- {
        val datadir = client.getDaemon.datadir
        client.dumpWallet(datadir + "/test.dat")
      }
    } yield {
      assert(result.filename.exists)
      assert(result.filename.isFile)
    }
  }

  it should "be able to list wallets" in {
    for {
      (client, _, _) <- clientsF
      wallets <- client.listWallets
    } yield {

      val expectedFileName =
        if (client.instance.getVersion == BitcoindVersion.V16) "wallet.dat"
        else ""

      assert(wallets == Vector(expectedFileName))
    }
  }

  it should "be able to backup the wallet" in {
    for {
      (client, _, _) <- clientsF
      _ <- {
        val datadir = client.getDaemon.datadir
        client.backupWallet(datadir + "/backup.dat")
      }
    } yield {
      val datadir = client.getDaemon.datadir
      val file = new File(datadir + "/backup.dat")
      assert(file.exists)
      assert(file.isFile)
    }
  }

  it should "be able to lock and unlock the wallet" in {
    for {
      walletClient <- walletClientF
      _ <- walletClient.walletLock()
      _ <- walletClient.walletPassphrase(password, 1000)

      info <- walletClient.getWalletInfo
      _ = assert(info.unlocked_until.nonEmpty)
      _ = assert(info.unlocked_until.get > 0)

      _ <- walletClient.walletLock()

      newInfo <- walletClient.getWalletInfo
    } yield assert(newInfo.unlocked_until.contains(0))
  }

  it should "be able to get an address from bitcoind" in {
    for {
      (client, _, _) <- clientsF
      _ <- {
        val addrFuts =
          List(client.getNewAddress,
               client.getNewAddress(AddressType.Bech32),
               client.getNewAddress(AddressType.P2SHSegwit),
               client.getNewAddress(AddressType.Legacy))
        Future.sequence(addrFuts)
      }
    } yield succeed
  }

  it should "be able to get a new raw change address" in {
    for {
      (client, _, _) <- clientsF
      _ <- {
        val addrFuts =
          List(
            client.getRawChangeAddress,
            client.getRawChangeAddress(AddressType.Legacy),
            client.getRawChangeAddress(AddressType.Bech32),
            client.getRawChangeAddress(AddressType.P2SHSegwit)
          )
        Future.sequence(addrFuts)
      }
    } yield succeed
  }

  it should "be able to get the amount recieved by some address" in {
    for {
      (client, _, _) <- clientsF
      address <- client.getNewAddress
      amount <- client.getReceivedByAddress(address)
    } yield assert(amount == Bitcoins(0))
  }

  it should "be able to get the unconfirmed balance" in {
    for {
      (client, _, _) <- clientsF
      balance <- client.getUnconfirmedBalance
      transaction <- BitcoindRpcTestUtil.sendCoinbaseTransaction(client, client)
      newBalance <- client.getUnconfirmedBalance
    } yield {
      assert(balance == Bitcoins(0))
      assert(newBalance == transaction.amount)
    }
  }

  it should "be able to get the wallet info" in {
    for {
      (client, _, _) <- clientsF
      info <- client.getWalletInfo
    } yield {
      assert(info.balance.toBigDecimal > 0)
      assert(info.txcount > 0)
      assert(info.keypoolsize > 0)
      assert(!info.unlocked_until.contains(0))
    }
  }

  it should "be able to refill the keypool" in {
    for {
      (client, _, _) <- clientsF
      info <- client.getWalletInfo
      _ <- client.keyPoolRefill(info.keypoolsize + 1)
      newInfo <- client.getWalletInfo
    } yield assert(newInfo.keypoolsize == info.keypoolsize + 1)
  }

  it should "be able to change the wallet password" in {
    val newPass = "new_password"

    for {
      walletClient <- walletClientF
      _ <- walletClient.walletLock()
      _ <- walletClient.walletPassphraseChange(password, newPass)
      _ = {
        password = newPass
      }

      _ <- walletClient.walletPassphrase(password, 1000)
      info <- walletClient.getWalletInfo
      _ <- walletClient.walletLock()
      newInfo <- walletClient.getWalletInfo
    } yield {

      assert(info.unlocked_until.nonEmpty)
      assert(info.unlocked_until.get > 0)
      assert(newInfo.unlocked_until.contains(0))
    }
  }

  it should "be able to import funds without rescan and then remove them" in async {
    val (client, otherClient, thirdClient) = await(clientsF)

    val address = await(thirdClient.getNewAddress)
    val privKey = await(thirdClient.dumpPrivKey(address))

    val txidF =
      BitcoindRpcTestUtil
        .fundBlockChainTransaction(client, thirdClient, address, Bitcoins(1.5))
    val txid = await(txidF)

    await(client.getNewAddress.flatMap(client.generateToAddress(1, _)))

    val tx = await(client.getTransaction(txid))

    val proof = await(client.getTxOutProof(Vector(txid)))

    val balanceBefore = await(otherClient.getBalance)

    await(otherClient.importPrivKey(privKey, rescan = false))
    await(otherClient.importPrunedFunds(tx.hex, proof))

    val balanceAfter = await(otherClient.getBalance)
    assert(balanceAfter == balanceBefore + Bitcoins(1.5))

    val addressInfo = await(otherClient.validateAddress(address))
    if (otherClient.instance.getVersion == BitcoindVersion.V16) {
      assert(addressInfo.ismine.contains(true))
    }

    await(otherClient.removePrunedFunds(txid))

    val balance = await(otherClient.getBalance)
    assert(balance == balanceBefore)
  }

  it should "be able to list address groupings" in {

    val amount = Bitcoins(1.25)

<<<<<<< HEAD
    def getChangeAddressAndAmount(client: BitcoindRpcClient, address: BitcoinAddress, txid: DoubleSha256DigestBE): Future[(BitcoinAddress,  CurrencyUnit)] = {
      for {
        rawTx <- client.getRawTransactionRaw(txid)
=======
    def getChangeAddressAndAmount(
        client: BitcoindRpcClient,
        address: BitcoinAddress): Future[(BitcoinAddress, CurrencyUnit)] = {
      for {
        listTx <- client
          .listTransactions()
          .map(_.filter(tx =>
            tx.address.contains(address) && tx.category == "send"))
        _ = assert(listTx.nonEmpty)
        tx = listTx.head
        _ = assert(tx.txid.nonEmpty)
        rawTx <- client.getRawTransactionRaw(tx.txid.get)
>>>>>>> 20a58c32
      } yield {
        val outs = rawTx.outputs.filterNot(_.value == amount)
        val changeAddresses = outs
          .map(
            out =>
              (BitcoinAddress.fromScriptPubKey(out.scriptPubKey, networkParam),
               out.value))
        assert(changeAddresses.size == 1)
        assert(changeAddresses.head._1.get != address)
        (changeAddresses.head._1.get, changeAddresses.head._2)
      }
    }

    for {
      (client, otherClient, _) <- clientsF
      groupingsBefore <- client.listAddressGroupings

      address <- client.getNewAddress

<<<<<<< HEAD
      txid <- BitcoindRpcTestUtil.fundBlockChainTransaction(client, address, amount)

      (changeAddress, changeAmount) <- getChangeAddressAndAmount(client, address, txid)
=======
      _ <- BitcoindRpcTestUtil
        .fundBlockChainTransaction(client, otherClient, address, amount)

      (changeAddress, changeAmount) <- getChangeAddressAndAmount(client,
                                                                 address)
>>>>>>> 20a58c32

      groupingsAfter <- client.listAddressGroupings
    } yield {

      // the address should appear in a new address grouping
      assert(!groupingsBefore.exists(vec => vec.exists(_.address == address)))

      val rpcAddress = groupingsAfter.find(vec => vec.exists(_.address == address)).get.head
      assert(rpcAddress.address == address)
      assert(rpcAddress.balance == amount)

      // the change address should be added to an exiting address grouping
<<<<<<< HEAD
      assert(!groupingsBefore.exists(vec => vec.exists(_.address == changeAddress)))

      val changeGroupingOpt = groupingsAfter.find(vec => vec.exists(_.address == changeAddress))
      assert(changeGroupingOpt.nonEmpty)

      val changeGrouping = changeGroupingOpt.get
      assert(changeGrouping.size > 1)

      val rpcChangeAddress = changeGrouping.find(addr => addr.address == changeAddress).get
=======
      val changeGrouping = groupingsAfter
        .find(after =>
          groupingsBefore.exists(before =>
            before.head == after.head && before.size + 1 == after.size))
        .get
      val rpcChangeAddress =
        changeGrouping.find(addr => addr.address == changeAddress).get
>>>>>>> 20a58c32
      assert(rpcChangeAddress.address == changeAddress)
      assert(rpcChangeAddress.balance == changeAmount)
    }
  }

  it should "be able to send to an address" in {
    for {
      (client, otherClient, _) <- clientsF
      address <- otherClient.getNewAddress
      txid <- client.sendToAddress(address, Bitcoins(1))
      transaction <- client.getTransaction(txid)
    } yield {
      assert(transaction.amount == Bitcoins(-1))
      assert(transaction.details.head.address.contains(address))
    }
  }

  it should "be able to send btc to many addresses" in {
    for {
      (client, otherClient, _) <- clientsF
      address1 <- otherClient.getNewAddress
      address2 <- otherClient.getNewAddress
      txid <- client
        .sendMany(Map(address1 -> Bitcoins(1), address2 -> Bitcoins(2)))
      transaction <- client.getTransaction(txid)
    } yield {
      assert(transaction.amount == Bitcoins(-3))
      assert(transaction.details.exists(_.address.contains(address1)))
      assert(transaction.details.exists(_.address.contains(address2)))
    }
  }

  it should "be able to list transactions by receiving addresses" in {
    for {
      (client, otherClient, _) <- clientsF
      address <- otherClient.getNewAddress
      txid <- BitcoindRpcTestUtil
        .fundBlockChainTransaction(client, otherClient, address, Bitcoins(1.5))
      receivedList <- otherClient.listReceivedByAddress()
    } yield {
      val entryList =
        receivedList.filter(entry => entry.address == address)
      assert(entryList.length == 1)
      val entry = entryList.head
      assert(entry.txids.head == txid)
      assert(entry.address == address)
      assert(entry.amount == Bitcoins(1.5))
      assert(entry.confirmations == 1)
    }
  }

  it should "be able to import an address" in {
    for {
      (client, otherClient, _) <- clientsF
      address <- client.getNewAddress
      _ <- otherClient.importAddress(address)
      txid <- BitcoindRpcTestUtil.fundBlockChainTransaction(client,
                                                            otherClient,
                                                            address,
                                                            Bitcoins(1.5))
      list <- otherClient.listReceivedByAddress(includeWatchOnly = true)
    } yield {
      val entry =
        list
          .find(addr => addr.involvesWatchonly.contains(true))
          .get
      assert(entry.address == address)
      assert(entry.involvesWatchonly.contains(true))
      assert(entry.amount == Bitcoins(1.5))
      assert(entry.txids.head == txid)
    }
  }

  it should "be able to get the balance" in {
    for {
      (client, _, _) <- clientsF
      balance <- client.getBalance
      _ <- client.getNewAddress.flatMap(client.generateToAddress(1, _))
      newBalance <- client.getBalance
    } yield {
      assert(balance.toBigDecimal > 0)
      assert(balance.toBigDecimal < newBalance.toBigDecimal)
    }
  }

  it should "be able to dump a private key" in {
    for {
      (client, _, _) <- clientsF
      address <- client.getNewAddress
      _ <- client.dumpPrivKey(address)
    } yield succeed
  }

  it should "be able to import a private key" in {
    val ecPrivateKey = ECPrivateKey.freshPrivateKey
    val publicKey = ecPrivateKey.publicKey
    val address = P2PKHAddress(publicKey, networkParam)

    for {
      (client, _, _) <- clientsF
      _ <- client.importPrivKey(ecPrivateKey, rescan = false)
      key <- client.dumpPrivKey(address)
      result <- client
        .dumpWallet(client.getDaemon.datadir + "/wallet_dump.dat")
    } yield {
      assert(key == ecPrivateKey)
      val reader = new Scanner(result.filename)
      var found = false
      while (reader.hasNext) {
        if (reader.next == ecPrivateKey.toWIF(networkParam)) {
          found = true
        }
      }
      assert(found)
    }
  }

  it should "be able to import a public key" in {
    val pubKey = ECPublicKey.freshPublicKey
    for {
      (client, _, _) <- clientsF
      _ <- client.importPubKey(pubKey)
    } yield succeed
  }

  it should "be able to import multiple addresses with importMulti" in {
    val privKey = ECPrivateKey.freshPrivateKey
    val address1 = P2PKHAddress(privKey.publicKey, networkParam)

    val privKey1 = ECPrivateKey.freshPrivateKey
    val privKey2 = ECPrivateKey.freshPrivateKey

    for {
      (client, _, _) <- clientsF
      firstResult <- client
        .createMultiSig(2, Vector(privKey1.publicKey, privKey2.publicKey))
      address2 = firstResult.address

      secondResult <- client
        .importMulti(
          Vector(
            RpcOpts.ImportMultiRequest(RpcOpts.ImportMultiAddress(address1),
                                       UInt32(0)),
            RpcOpts.ImportMultiRequest(RpcOpts.ImportMultiAddress(address2),
                                       UInt32(0))),
          rescan = false
        )
    } yield {
      assert(secondResult.length == 2)
      assert(secondResult(0).success)
      assert(secondResult(1).success)
    }
  }

  it should "be able to import a wallet" in {
    for {
      (client, _, _) <- clientsF
      walletClient <- walletClientF
      address <- client.getNewAddress
      walletFile = client.getDaemon.datadir + "/client_wallet.dat"

      fileResult <- client.dumpWallet(walletFile)
      _ <- walletClient.walletPassphrase(password, 1000)
      _ <- walletClient.importWallet(walletFile)
      _ <- walletClient.dumpPrivKey(address)
    } yield assert(fileResult.filename.exists)

  }

  it should "be able to set the tx fee" in {
    for {
      (client, _, _) <- clientsF
      success <- client.setTxFee(Bitcoins(0.01))
      info <- client.getWalletInfo
    } yield {
      assert(success)
      assert(info.paytxfee == SatoshisPerByte(Satoshis(Int64(1000))))
    }
  }

  it should "be able to bump a mem pool tx fee" in {
    for {
      (client, otherClient, _) <- clientsF
      address <- otherClient.getNewAddress
      unspent <- client.listUnspent
      changeAddress <- client.getRawChangeAddress
      rawTx <- {
        val output =
          unspent.find(output => output.amount.toBigDecimal > 1).get
        val input =
          TransactionInput(
            TransactionOutPoint(output.txid.flip, UInt32(output.vout)),
            ScriptSignature.empty,
            UInt32.max - UInt32(2))
        val inputs = Vector(input)

        val outputs =
          Map(address -> Bitcoins(0.5),
              changeAddress -> Bitcoins(output.amount.toBigDecimal - 0.55))

        client.createRawTransaction(inputs, outputs)
      }
      stx <- BitcoindRpcTestUtil.signRawTransaction(client, rawTx)
      txid <- client.sendRawTransaction(stx.hex, allowHighFees = true)
      tx <- client.getTransaction(txid)
      bumpedTx <- client.bumpFee(txid)
    } yield assert(tx.fee.get < bumpedTx.fee)
  }

}<|MERGE_RESOLUTION|>--- conflicted
+++ resolved
@@ -249,24 +249,9 @@
 
     val amount = Bitcoins(1.25)
 
-<<<<<<< HEAD
     def getChangeAddressAndAmount(client: BitcoindRpcClient, address: BitcoinAddress, txid: DoubleSha256DigestBE): Future[(BitcoinAddress,  CurrencyUnit)] = {
       for {
         rawTx <- client.getRawTransactionRaw(txid)
-=======
-    def getChangeAddressAndAmount(
-        client: BitcoindRpcClient,
-        address: BitcoinAddress): Future[(BitcoinAddress, CurrencyUnit)] = {
-      for {
-        listTx <- client
-          .listTransactions()
-          .map(_.filter(tx =>
-            tx.address.contains(address) && tx.category == "send"))
-        _ = assert(listTx.nonEmpty)
-        tx = listTx.head
-        _ = assert(tx.txid.nonEmpty)
-        rawTx <- client.getRawTransactionRaw(tx.txid.get)
->>>>>>> 20a58c32
       } yield {
         val outs = rawTx.outputs.filterNot(_.value == amount)
         val changeAddresses = outs
@@ -286,17 +271,9 @@
 
       address <- client.getNewAddress
 
-<<<<<<< HEAD
-      txid <- BitcoindRpcTestUtil.fundBlockChainTransaction(client, address, amount)
+      txid <- BitcoindRpcTestUtil.fundBlockChainTransaction(client, otherClient, address, amount)
 
       (changeAddress, changeAmount) <- getChangeAddressAndAmount(client, address, txid)
-=======
-      _ <- BitcoindRpcTestUtil
-        .fundBlockChainTransaction(client, otherClient, address, amount)
-
-      (changeAddress, changeAmount) <- getChangeAddressAndAmount(client,
-                                                                 address)
->>>>>>> 20a58c32
 
       groupingsAfter <- client.listAddressGroupings
     } yield {
@@ -309,7 +286,6 @@
       assert(rpcAddress.balance == amount)
 
       // the change address should be added to an exiting address grouping
-<<<<<<< HEAD
       assert(!groupingsBefore.exists(vec => vec.exists(_.address == changeAddress)))
 
       val changeGroupingOpt = groupingsAfter.find(vec => vec.exists(_.address == changeAddress))
@@ -319,15 +295,6 @@
       assert(changeGrouping.size > 1)
 
       val rpcChangeAddress = changeGrouping.find(addr => addr.address == changeAddress).get
-=======
-      val changeGrouping = groupingsAfter
-        .find(after =>
-          groupingsBefore.exists(before =>
-            before.head == after.head && before.size + 1 == after.size))
-        .get
-      val rpcChangeAddress =
-        changeGrouping.find(addr => addr.address == changeAddress).get
->>>>>>> 20a58c32
       assert(rpcChangeAddress.address == changeAddress)
       assert(rpcChangeAddress.balance == changeAmount)
     }
