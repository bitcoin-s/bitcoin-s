--- conflicted
+++ resolved
@@ -1,67 +1,40 @@
 package org.bitcoins.wallet
 
-<<<<<<< HEAD
 import org.bitcoins.core.crypto.{ExtPublicKey, MnemonicCode}
 
-import scala.io.Source
 import play.api.libs.json.JsValue
 import play.api.libs.json.Json
 import org.bitcoins.core.hd.HDCoinType
 import org.bitcoins.core.hd.HDPurpose
 import org.bitcoins.core.hd.HDPath
-=======
-import com.typesafe.config.{Config, ConfigFactory}
-import org.bitcoins.core.api.{ChainQueryApi, NodeApi}
-import org.bitcoins.core.crypto.{ExtPublicKey, MnemonicCode}
-import org.bitcoins.core.hd.HDChainType.{Change, External}
-import org.bitcoins.core.hd._
->>>>>>> 25916ac6
 import org.bitcoins.core.protocol.BitcoinAddress
-import org.bitcoins.core.util.FutureUtil
-import org.bitcoins.keymanager.bip39.BIP39KeyManager
-import org.bitcoins.keymanager.{KeyManager, KeyManagerParams}
 import org.bitcoins.rpc.serializers.JsonSerializers._
-<<<<<<< HEAD
 import play.api.libs.json.Reads
 import play.api.libs.json.JsResult
 import play.api.libs.json.JsError
 import play.api.libs.json.JsSuccess
 import org.bitcoins.core.hd.HDChainType
 import org.bitcoins.core.hd.HDPurposes
-import org.bitcoins.wallet.config.WalletAppConfig
 import com.typesafe.config.Config
 import com.typesafe.config.ConfigFactory
 
-import scala.concurrent.Future
-import org.bitcoins.wallet.api.InitializeWalletSuccess
-import org.bitcoins.testkit.wallet.BitcoinSWalletTest
-import org.bitcoins.testkit.fixtures.EmptyFixture
 import org.bitcoins.core.util.FutureUtil
-import org.bitcoins.core.hd.HDChainType.Change
-import org.bitcoins.core.hd.HDChainType.External
-import org.bitcoins.wallet.models.AddressDb
-import org.bitcoins.wallet.models.AccountDb
-=======
+import org.bitcoins.keymanager.KeyManagerParams
+import org.bitcoins.keymanager.bip39.BIP39KeyManager
 import org.bitcoins.testkit.BitcoinSTestAppConfig
 import org.bitcoins.testkit.fixtures.EmptyFixture
 import org.bitcoins.testkit.wallet.BitcoinSWalletTest
-import org.bitcoins.wallet.config.WalletAppConfig
-import org.bitcoins.wallet.models.{AccountDb, AddressDb}
->>>>>>> 25916ac6
-import org.scalatest.compatible.Assertion
-import play.api.libs.json._
-
-<<<<<<< HEAD
-import scala.concurrent.ExecutionContext
-import org.bitcoins.testkit.BitcoinSTestAppConfig
 import org.bitcoins.testkit.wallet.BitcoinSWalletTest.{
   MockChainQueryApi,
   MockNodeApi
 }
-=======
+import org.bitcoins.wallet.config.WalletAppConfig
+import org.bitcoins.wallet.models.{AccountDb, AddressDb}
+import org.scalatest.compatible.Assertion
+import play.api.libs.json._
+
 import scala.concurrent.{ExecutionContext, Future}
 import scala.io.Source
->>>>>>> 25916ac6
 
 class TrezorAddressTest extends BitcoinSWalletTest with EmptyFixture {
 
@@ -177,31 +150,20 @@
     ConfigFactory.parseString(confStr)
   }
 
-<<<<<<< HEAD
-  private def getWallet(config: WalletAppConfig): Future[Wallet] =
-    Wallet
-      .initializeWithMnemonic(mnemonic, MockNodeApi, MockChainQueryApi)(
-        config, // to make sure we're not passing in the wrong conf by accident
-        implicitly[ExecutionContext]
-      )
-      .map {
-        case InitializeWalletSuccess(wallet: Wallet) =>
-          wallet
-        case err => fail(s"didn't get wallet: $err")
-      }
-=======
-  private def getWallet(config: WalletAppConfig)(implicit ec: ExecutionContext): Future[Wallet] = {
-    val kmE = BIP39KeyManager.initializeWithEntropy(mnemonic.toEntropy, config.kmParams)
+  private def getWallet(config: WalletAppConfig)(
+      implicit ec: ExecutionContext): Future[Wallet] = {
+    val kmE =
+      BIP39KeyManager.initializeWithEntropy(mnemonic.toEntropy, config.kmParams)
     kmE match {
-      case Left(err) => Future.failed(new RuntimeException(s"Failed to initialize km with err=${err}"))
+      case Left(err) =>
+        Future.failed(
+          new RuntimeException(s"Failed to initialize km with err=${err}"))
       case Right(km) =>
-        val wallet = Wallet(km, NodeApi.NoOp, ChainQueryApi.NoOp)(config, ec)
-        val walletF = Wallet.initialize(wallet)(config,ec)
+        val wallet = Wallet(km, MockNodeApi, MockChainQueryApi)(config, ec)
+        val walletF = Wallet.initialize(wallet)(config, ec)
         walletF
     }
   }
->>>>>>> 25916ac6
-
 
   case class AccountAndAddrsAndVector(
       account: AccountDb,
@@ -223,12 +185,13 @@
           assert(foundAddress.address == expectedAddress.address)
       }
   }
+
   /** Creates the wallet accounts needed for this test */
   private def createNeededAccounts(
-                            wallet: Wallet,
-                            existing: Vector[AccountDb],
-                            keyManagerParams: KeyManagerParams,
-                            testVectors: Vector[TestVector]): Future[Unit] = {
+      wallet: Wallet,
+      existing: Vector[AccountDb],
+      keyManagerParams: KeyManagerParams,
+      testVectors: Vector[TestVector]): Future[Unit] = {
     val accountsToCreate = existing.length until testVectors.length
     FutureUtil
       .sequentially(accountsToCreate) { _ =>
@@ -243,16 +206,16 @@
     * addresses needed to verify the test vector
     */
   def getAccountsWithAddressesAndVectors(
-                                          wallet: Wallet,
-                                          accountsWithVectors: Seq[(AccountDb, TestVector)]): Future[
+      wallet: Wallet,
+      accountsWithVectors: Seq[(AccountDb, TestVector)]): Future[
     Seq[AccountAndAddrsAndVector]] = {
     FutureUtil.sequentially(accountsWithVectors) {
       case (acc, vec) =>
         val addrFutures: Future[Seq[AddressDb]] =
           FutureUtil.sequentially(vec.addresses) { vector =>
             val addrFut = vector.chain match {
-              case Change => wallet.getNewChangeAddress(acc)
-              case External =>
+              case HDChainType.Change => wallet.getNewChangeAddress(acc)
+              case HDChainType.External =>
                 wallet.getNewAddress(acc)
             }
             addrFut.flatMap(wallet.addressDAO.findAddress).map {
@@ -280,7 +243,10 @@
     for {
       wallet <- getWallet(conf)
       existingAccounts <- wallet.listAccounts(purpose)
-      _ <- createNeededAccounts(wallet, existingAccounts, conf.kmParams, testVectors)
+      _ <- createNeededAccounts(wallet,
+                                existingAccounts,
+                                conf.kmParams,
+                                testVectors)
       accounts <- wallet.listAccounts(purpose)
       // we want to find all accounts for the given account type,
       // and match it with its corresponding test vector
@@ -312,7 +278,7 @@
       val assertions: Seq[Assertion] = {
         val nestedAssertions: Seq[Seq[Assertion]] =
           accountsWithAddrsWithVecs.map {
-            case AccountAndAddrsAndVector(account, addresses, vec) =>
+            case AccountAndAddrsAndVector(account, addresses, _) =>
               val acctIdx = account.hdAccount.index
               val vec = vectors.find(_.xpub == account.xpub) match {
                 case None =>
