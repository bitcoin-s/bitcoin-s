--- conflicted
+++ resolved
@@ -1,30 +1,17 @@
 package org.bitcoins.wallet
 
-<<<<<<< HEAD
-=======
 import java.nio.file.Files
 
->>>>>>> 25916ac6
 import org.bitcoins.core.crypto.AesPassword
 import org.bitcoins.core.hd.HDChainType.{Change, External}
 import org.bitcoins.core.hd.{HDChainType, HDPurpose}
 import org.bitcoins.core.protocol.BitcoinAddress
 import org.bitcoins.core.util.FutureUtil
-<<<<<<< HEAD
+import org.bitcoins.keymanager.KeyManagerUnlockError.MnemonicNotFound
+import org.bitcoins.keymanager.{KeyManagerUnlockError, WalletStorage}
 import org.bitcoins.testkit.wallet.BitcoinSWalletTest
 import org.bitcoins.wallet.api.LockedWalletApi.BlockMatchingResponse
-import org.bitcoins.wallet.api.UnlockWalletError.{
-  BadPassword,
-  JsonParsingError,
-  MnemonicNotFound
-}
-import org.bitcoins.wallet.api.{UnlockWalletSuccess, UnlockedWalletApi}
-=======
-import org.bitcoins.keymanager.{KeyManagerUnlockError, WalletStorage}
-import org.bitcoins.keymanager.KeyManagerUnlockError.{BadPassword, JsonParsingError, MnemonicNotFound}
-import org.bitcoins.testkit.wallet.BitcoinSWalletTest
 import org.bitcoins.wallet.api.UnlockedWalletApi
->>>>>>> 25916ac6
 import org.bitcoins.wallet.models.AddressDb
 import org.scalatest.FutureOutcome
 import org.scalatest.compatible.Assertion
@@ -40,16 +27,17 @@
 
   behavior of "Wallet - unit test"
 
-  it must "write the mnemonic seed to the root datadir -- NOT A NETWORK sub directory" in { wallet: UnlockedWalletApi =>
-    //since datadir has the path that relates it to a network ('mainnet'/'testnet'/'regtest')
-    //we need to get the parent of that to find where the encrypted seed should be
-    //this is where the bitcoin-s.conf should live too.
-    val datadir = wallet.walletConfig.baseDatadir
+  it must "write the mnemonic seed to the root datadir -- NOT A NETWORK sub directory" in {
+    wallet: UnlockedWalletApi =>
+      //since datadir has the path that relates it to a network ('mainnet'/'testnet'/'regtest')
+      //we need to get the parent of that to find where the encrypted seed should be
+      //this is where the bitcoin-s.conf should live too.
+      val datadir = wallet.walletConfig.baseDatadir
 
-    assert(Files.exists(datadir.resolve(WalletStorage.ENCRYPTED_SEED_FILE_NAME)))
+      assert(
+        Files.exists(datadir.resolve(WalletStorage.ENCRYPTED_SEED_FILE_NAME)))
 
   }
-
 
   it should "create a new wallet" in { wallet: UnlockedWalletApi =>
     for {
@@ -159,7 +147,7 @@
     wallet: UnlockedWalletApi =>
       val badpassphrase = AesPassword.fromNonEmptyString("bad")
       val errorType = wallet.unlock(badpassphrase) match {
-        case Right(_) => fail("Unlocked wallet with bad password!")
+        case Right(_)  => fail("Unlocked wallet with bad password!")
         case Left(err) => err
       }
       errorType match {
