package org.bitcoins.node.networking.peer

import akka.actor.ActorRef
import akka.io.Tcp
import akka.util.Timeout
import org.bitcoins.core.api.chain.{ChainApi, FilterSyncMarker}
import org.bitcoins.core.bloom.BloomFilter
import org.bitcoins.core.number.Int32
import org.bitcoins.core.p2p._
import org.bitcoins.core.protocol.transaction.Transaction
import org.bitcoins.crypto.{
  DoubleSha256Digest,
  DoubleSha256DigestBE,
  HashDigest
}
import org.bitcoins.node.P2PLogger
import org.bitcoins.node.config.NodeAppConfig
import org.bitcoins.node.networking.P2PClient

import scala.concurrent.duration.DurationInt
import scala.concurrent.{ExecutionContext, Future}

case class PeerMessageSender(client: P2PClient)(implicit conf: NodeAppConfig)
    extends P2PLogger {
  private val socket = client.peer.socket
  implicit private val timeout = Timeout(30.seconds)

  /** Initiates a connection with the given peer */
  def connect(): Unit = {
    client.actor ! P2PClient.ConnectCommand
  }

  def isConnected()(implicit ec: ExecutionContext): Future[Boolean] = {
    client.isConnected()
  }

  def isInitialized()(implicit ec: ExecutionContext): Future[Boolean] = {
    client.isInitialized()
  }

  def isDisconnected()(implicit ec: ExecutionContext): Future[Boolean] = {
    client.isDisconnected()
  }

  /** Disconnects the given peer */
  def disconnect()(implicit ec: ExecutionContext): Future[Unit] = {
    isConnected().flatMap {
      case true =>
        logger.info(s"Disconnecting peer at socket=${socket}")
        (client.actor ! Tcp.Close)
        Future.unit
      case false =>
        val err =
          s"Cannot disconnect client that is not connected to socket=${socket}!"
        logger.warn(err)
        Future.unit
    }

  }

  /** Sends a [[org.bitcoins.core.p2p.VersionMessage VersionMessage]] to our peer */
  def sendVersionMessage(): Future[Unit] = {
    val local = java.net.InetAddress.getLocalHost
    val versionMsg = VersionMessage(
      conf.network,
      InetAddress(client.peer.socket.getAddress.getAddress),
      InetAddress(local.getAddress))
    logger.trace(s"Sending versionMsg=$versionMsg to peer=${client.peer}")
    sendMsg(versionMsg)
  }

  def sendVersionMessage(chainApi: ChainApi)(implicit
      ec: ExecutionContext): Future[Unit] = {
    chainApi.getBestHashBlockHeight().flatMap { height =>
      val localhost = java.net.InetAddress.getLocalHost
      val versionMsg =
        VersionMessage(conf.network,
<<<<<<< HEAD
                       "/Bitcoin-S:0.6.0/",
=======
                       "/Bitcoin-S:0.7.0/",
>>>>>>> 74964ab1
                       Int32(height),
                       InetAddress(localhost.getAddress),
                       InetAddress(localhost.getAddress))

      logger.trace(s"Sending versionMsg=$versionMsg to peer=${client.peer}")
      sendMsg(versionMsg)
    }
  }

  def sendVerackMessage(): Future[Unit] = {
    val verackMsg = VerAckMessage
    sendMsg(verackMsg)
  }

  def sendSendAddrV2Message(): Future[Unit] = {
    sendMsg(SendAddrV2Message)
  }

  /** Responds to a ping message */
  def sendPong(ping: PingMessage): Future[Unit] = {
    val pong = PongMessage(ping.nonce)
    logger.trace(s"Sending pong=$pong to peer=${client.peer}")
    sendMsg(pong)
  }

  def sendGetHeadersMessage(lastHash: DoubleSha256Digest): Future[Unit] = {
    val headersMsg = GetHeadersMessage(lastHash)
    logger.trace(s"Sending getheaders=$headersMsg to peer=${client.peer}")
    sendMsg(headersMsg)
  }

  def sendGetHeadersMessage(
      hashes: Vector[DoubleSha256Digest]): Future[Unit] = {
    // GetHeadersMessage has a max of 101 hashes
    val headersMsg = GetHeadersMessage(hashes.distinct.take(101))
    logger.trace(s"Sending getheaders=$headersMsg to peer=${client.peer}")
    sendMsg(headersMsg)
  }

  def sendHeadersMessage(): Future[Unit] = {
    val sendHeadersMsg = SendHeadersMessage
    sendMsg(sendHeadersMsg)
  }

  /** Sends a inventory message with the given transactions
    */
  def sendInventoryMessage(transactions: Transaction*): Future[Unit] = {
    val inventories =
      transactions.map(tx => Inventory(TypeIdentifier.MsgTx, tx.txId))
    val message = InventoryMessage(inventories)
    logger.trace(s"Sending inv=$message to peer=${client.peer}")
    sendMsg(message)
  }

  def sendFilterClearMessage(): Future[Unit] = {
    sendMsg(FilterClearMessage)
  }

  def sendFilterAddMessage(hash: HashDigest): Future[Unit] = {
    val message = FilterAddMessage.fromHash(hash)
    logger.trace(s"Sending filteradd=$message to peer=${client.peer}")
    sendMsg(message)
  }

  def sendFilterLoadMessage(bloom: BloomFilter): Future[Unit] = {
    val message = FilterLoadMessage(bloom)
    logger.trace(s"Sending filterload=$message to peer=${client.peer}")
    sendMsg(message)
  }

  def sendTransactionMessage(transaction: Transaction): Future[Unit] = {
    val message = TransactionMessage(transaction)
    logger.trace(s"Sending txmessage=$message to peer=${client.peer}")
    sendMsg(message)
  }

  /** Sends a request for filtered blocks matching the given headers */
  def sendGetDataMessage(
      typeIdentifier: TypeIdentifier,
      hashes: DoubleSha256Digest*): Future[Unit] = {
    val inventories =
      hashes.map(hash => Inventory(typeIdentifier, hash))
    val message = GetDataMessage(inventories)
    logger.info(s"Sending getdata=$message to peer=${client.peer}")
    sendMsg(message)
  }

  def sendGetCompactFiltersMessage(
      filterSyncMarker: FilterSyncMarker): Future[Unit] = {
    val message =
      GetCompactFiltersMessage(if (filterSyncMarker.startHeight < 0) 0
                               else filterSyncMarker.startHeight,
                               filterSyncMarker.stopBlockHash)
    logger.debug(s"Sending getcfilters=$message to peer ${client.peer}")
    sendMsg(message)
  }

  def sendGetCompactFilterHeadersMessage(
      filterSyncMarker: FilterSyncMarker): Future[Unit] = {
    val message =
      GetCompactFilterHeadersMessage(if (filterSyncMarker.startHeight < 0) 0
                                     else filterSyncMarker.startHeight,
                                     filterSyncMarker.stopBlockHash)
    logger.debug(s"Sending getcfheaders=$message to peer ${client.peer}")
    sendMsg(message)
  }

  def sendGetCompactFilterCheckPointMessage(
      stopHash: DoubleSha256Digest): Future[Unit] = {
    val message = GetCompactFilterCheckPointMessage(stopHash)
    logger.debug(s"Sending getcfcheckpt=$message to peer ${client.peer}")
    sendMsg(message)
  }

  private[node] def sendNextGetCompactFilterCommand(
      chainApi: ChainApi,
      filterBatchSize: Int,
      startHeight: Int)(implicit ec: ExecutionContext): Future[Boolean] = {
    for {
      filterSyncMarkerOpt <-
        chainApi.nextFilterHeaderBatchRange(startHeight, filterBatchSize)
      res <- filterSyncMarkerOpt match {
        case Some(filterSyncMarker) =>
          logger.info(s"Requesting compact filters from $filterSyncMarker")

          sendGetCompactFiltersMessage(filterSyncMarker)
            .map(_ => true)
        case None =>
          Future.successful(false)
      }
    } yield res
  }

  private[node] def sendNextGetCompactFilterHeadersCommand(
      chainApi: ChainApi,
      filterHeaderBatchSize: Int,
      prevStopHash: DoubleSha256DigestBE)(implicit
      ec: ExecutionContext): Future[Boolean] = {
    for {
      filterSyncMarkerOpt <- chainApi.nextBlockHeaderBatchRange(
        prevStopHash = prevStopHash,
        batchSize = filterHeaderBatchSize)
      res <- filterSyncMarkerOpt match {
        case Some(filterSyncMarker) =>
          logger.info(
            s"Requesting next compact filter headers from $filterSyncMarker")
          sendGetCompactFilterHeadersMessage(filterSyncMarker)
            .map(_ => true)
        case None =>
          Future.successful(false)
      }
    } yield res
  }

  private[node] def sendMsg(msg: NetworkPayload): Future[Unit] = {
    //version or verack messages are the only messages that
    //can be sent before we are fully initialized
    //as they are needed to complete our handshake with our peer
    logger.debug(s"Sending msg=${msg.commandName} to peer=${socket}")
    val newtworkMsg = NetworkMessage(conf.network, msg)
    client.actor ! newtworkMsg
    Future.unit
  }
}

object PeerMessageSender {

  sealed abstract class PeerMessageHandlerMsg

  /** For when we are done with exchanging version and verack messages
    * This means we can send normal p2p messages now
    */
  case object HandshakeFinished extends PeerMessageHandlerMsg

  case class SendToPeer(msg: NetworkMessage) extends PeerMessageHandlerMsg

  /** Accumulators network messages while we are doing a handshake with our peer
    * and caches a peer handler actor so we can send a [[HandshakeFinished]]
    * message back to the actor when we are fully connected
    */
  case class MessageAccumulator(
      networkMsgs: Vector[(ActorRef, NetworkMessage)],
      peerHandler: ActorRef)

}<|MERGE_RESOLUTION|>--- conflicted
+++ resolved
@@ -75,11 +75,7 @@
       val localhost = java.net.InetAddress.getLocalHost
       val versionMsg =
         VersionMessage(conf.network,
-<<<<<<< HEAD
-                       "/Bitcoin-S:0.6.0/",
-=======
                        "/Bitcoin-S:0.7.0/",
->>>>>>> 74964ab1
                        Int32(height),
                        InetAddress(localhost.getAddress),
                        InetAddress(localhost.getAddress))
