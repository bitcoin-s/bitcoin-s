--- conflicted
+++ resolved
@@ -168,76 +168,11 @@
   private def handleControlPayload(
       payload: ControlPayload,
       sender: PeerMessageSender): Future[PeerMessageReceiver] = {
-<<<<<<< HEAD
     node.controlMessageHandler.handleControlPayload(payload,
                                                     sender,
                                                     peer,
                                                     state,
                                                     this)
-=======
-    payload match {
-
-      case versionMsg: VersionMessage =>
-        logger.trace(s"Received versionMsg=$versionMsg from peer=$peer")
-
-        state match {
-          case bad @ (_: Disconnected | _: Normal | Preconnection |
-              _: InitializedDisconnect | _: InitializedDisconnectDone) =>
-            Future.failed(
-              new RuntimeException(
-                s"Cannot handle version message while in state=${bad}"))
-
-          case good: Initializing =>
-            val newState = good.withVersionMsg(versionMsg)
-
-            sender.sendVerackMessage()
-            node.setPeerServices(peer, versionMsg.services)
-
-            val newRecv = toState(newState)
-
-            Future.successful(newRecv)
-        }
-
-      case VerAckMessage =>
-        state match {
-          case bad @ (_: Disconnected | _: InitializedDisconnect | _: Normal |
-              _: InitializedDisconnectDone | Preconnection) =>
-            Future.failed(
-              new RuntimeException(
-                s"Cannot handle version message while in state=${bad}"))
-
-          case good: Initializing =>
-            val newState = good.toNormal(VerAckMessage)
-            val newRecv = toState(newState)
-            Future.successful(newRecv)
-        }
-
-      case ping: PingMessage =>
-        sender.sendPong(ping)
-        Future.successful(this)
-      case SendHeadersMessage =>
-        //we want peers to just send us headers
-        //we don't want to have to request them manually
-        sender.sendHeadersMessage()
-        Future.successful(this)
-      case _: AddrMessage =>
-        Future.successful(this)
-      case _: AddrV2Message =>
-        sender.sendSendAddrV2Message()
-        Future.successful(this)
-      case SendAddrV2Message =>
-        Future.successful(this)
-      case _ @(_: FilterAddMessage | _: FilterLoadMessage |
-          FilterClearMessage) =>
-        Future.successful(this)
-      case _ @(GetAddrMessage | _: PongMessage) =>
-        Future.successful(this)
-      case _: RejectMessage =>
-        Future.successful(this)
-      case _: FeeFilterMessage =>
-        Future.successful(this)
-    }
->>>>>>> 11c3626f
   }
 
   /** Transitions our PeerMessageReceiver to a new state */
