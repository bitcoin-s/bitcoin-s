--- conflicted
+++ resolved
@@ -147,9 +147,6 @@
                 s"Received maximum amount of filters in one batch. This means we are not synced, requesting more")
               sendNextGetCompactFilterCommand(peerMsgSender, newFilterHeight)
             } else Future.unit
-<<<<<<< HEAD
-          newChainApi <- newChainApi.setSyncing(newSyncing)
-=======
           newSyncing2 <- {
             if (!newSyncing) {
               syncIfHeadersAhead(peerMsgSender)
@@ -157,7 +154,7 @@
               Future.successful(newSyncing)
             }
           }
->>>>>>> 414557ef
+          newChainApi <- newChainApi.setSyncing(newSyncing2)
         } yield {
           this.copy(
             chainApi = newChainApi,
@@ -359,9 +356,9 @@
       filterHeaderCount <- chainApi.getFilterHeaderCount()
       filterCount <- chainApi.getFilterCount()
       syncing <- {
-        assert(headerHeight >= Math.max(filterHeaderCount, filterCount),
-               "Header chain cannot be behind filter or filter header chain")
-        assert(
+        require(headerHeight >= Math.max(filterHeaderCount, filterCount),
+                "Header chain cannot be behind filter or filter header chain")
+        require(
           filterHeaderCount >= filterCount,
           s"Filter header height $filterHeaderCount must be atleast filter height $filterCount")
         if (headerHeight > filterHeaderCount) {
@@ -369,7 +366,7 @@
             s"Starting to fetch filter headers in data message handler")
           sendFirstGetCompactFilterHeadersCommand(peerMessageSender)
         } else {
-          assert(
+          require(
             headerHeight == filterHeaderCount && headerHeight == filterCount)
           logger.info(s"We are synced")
           Try(initialSyncDone.map(_.success(Done)))
