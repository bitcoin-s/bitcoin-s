package org.bitcoins.server

import akka.http.scaladsl.model.ContentTypes._
import akka.http.scaladsl.testkit.ScalatestRouteTest
import org.bitcoins.core.api.chain.ChainApi
import org.bitcoins.core.protocol.dlc.models.DLCMessage.DLCOffer
import org.bitcoins.core.protocol.dlc.models.DLCStatus
import org.bitcoins.core.protocol.tlv.{DLCOfferTLV, LnMessageFactory}
import org.bitcoins.core.wallet.fee.{FeeUnit, SatoshisPerVirtualByte}
import org.bitcoins.crypto.Sha256Digest
import org.bitcoins.feeprovider.ConstantFeeRateProvider
import org.bitcoins.node.Node
import org.bitcoins.server.routes.ServerCommand
import org.bitcoins.testkit.BitcoinSTestAppConfig
import org.bitcoins.wallet.{MockWalletApi, WalletHolder}
import org.scalamock.scalatest.MockFactory
import org.scalatest.wordspec.AnyWordSpec

import scala.concurrent.Future

class WalletRoutesSpec
    extends AnyWordSpec
    with ScalatestRouteTest
    with MockFactory {

  implicit val conf: BitcoinSAppConfig =
    BitcoinSTestAppConfig.getNeutrinoTestConfig()

  val mockChainApi: ChainApi = mock[ChainApi]

  val mockNode: Node = mock[Node]
  val mockWalletApi: MockWalletApi = mock[MockWalletApi]

  val walletHolder = new WalletHolder(Some(mockWalletApi))

  val feeRateApi = ConstantFeeRateProvider(SatoshisPerVirtualByte.one)

  val walletLoader: DLCWalletNeutrinoBackendLoader =
    DLCWalletNeutrinoBackendLoader(walletHolder,
                                   mockChainApi,
                                   mockNode,
                                   feeRateApi)

  val mockChainApi = mock[ChainApi]

  val mockNode = mock[Node]

  val dummyLoadWalletFn: DLCWalletLoaderApi = {
    val holder = new WalletHolder()
    DLCWalletNeutrinoBackendLoader(
      holder,
      mockChainApi,
      mockNode,
      feeRateApi = ConstantFeeRateProvider(SatoshisPerVirtualByte.one))
  }

  val walletRoutes: WalletRoutes =
<<<<<<< HEAD
    WalletRoutes(mockWalletApi)(dummyLoadWalletFn)(system, conf.walletConf)
=======
    WalletRoutes(walletLoader)(system, conf.walletConf)
>>>>>>> a02e25b0
  "WalletRoutes" should {
    "estimatefee" in {

      (mockWalletApi.getFeeRate: () => Future[FeeUnit])
        .expects()
        .returning(Future.successful(SatoshisPerVirtualByte.one))
      val route =
        walletRoutes.handleCommand(ServerCommand("estimatefee", ujson.Arr()))

      Get() ~> route ~> check {
        assert(contentType == `application/json`)
        assert(responseAs[String] == s"""{"result":1,"error":null}""")
      }
    }

    "getdlcoffer" in {

      val hex = "a71a006fe28c0ab6f1b372c1a6a246ae63f74f931e8365e15a089c68d6190000000000fdd82efd00fe00000000000186a0fd" +
        "a7101802035945530000000000000000024e4f00000000000186a0fda712d6fdd824d253132dd9798d0a35439d03959989ff099c57eb" +
        "68452fd3670413a02028b1366a117470e7a452c379ce1e96c256897499571b412e2561e4781124857edf8237ee3a46bbd9eab0646b12" +
        "d2fc402373b4886931e9fcb74dcf8a95e9cc2c620ef3e4fdd8226e00011d9565a789ab074c31dfb7c350203060093224e551903aa9c8" +
        "ab5851384fd64461bc2760fdd80609000203594553024e4f3a426974636f696e2061626f7665202435302c303030206f6e2032303231" +
        "2d31322d31363a30303a30303a3030555443204020436f696e626173650344f27e85e4a9ac3f7e8c64cf44242134e833c36bf291271" +
        "fd135edfce3471d2000160014e90a3dc8e531b0703348fe2e6e11d2fc8de79bed9d6c51aa723e07fd000000000000c3500001fda714f" +
        "465f0f3fe17fd6c1000de02000000000101b3a09d05f122a7d3ad466840ce687b9868d84cd6f317eebca76c5e07c39f8ec6000000000" +
        "000000000027c6f0b0000000000160014cea305ee870ef0c696543c100c800224f3edf45690d0030000000000160014c7868579385af" +
        "4d1108b1583b3e3daf6a643596e024730440220667652339e16bf28e885d0f0503209f8aa96bf6006e35694287180eff37232f002207" +
        "fd9e08a93ae8ca8bc88515ecabc91498e534902cc29842b88dc4d3385225951012103f1a388a0b85964c576ee59f408e26a86db60b9a" +
        "212ae9dacca91710462b916ef0000000000000001fffffffd006b00000016001476b7c5e332fdc6c7d1075d92589d17f50116bffeb08" +
        "eebe8da4c4e72c70af43b6844c7f4000000000000000261bc276061c561e0"

      val lnMessage = LnMessageFactory(DLCOfferTLV).fromHex(hex)

      val offer = DLCOffer.fromMessage(lnMessage)

      val tempContractId = offer.tempContractId

      val dlcId = Sha256Digest.empty

      val status = DLCStatus.Offered(
        dlcId = dlcId,
        isInitiator = false,
        lastUpdated = null,
        tempContractId = tempContractId,
        contractInfo = null,
        timeouts = null,
        feeRate = null,
        totalCollateral = null,
        localCollateral = null,
        payoutAddress = None,
        peer = None
      )

      (mockWalletApi.findDLCByTemporaryContractId: Sha256Digest => Future[
        Option[DLCStatus]])
        .expects(tempContractId)
        .returning(Future.successful(Some(status)))
      (mockWalletApi.getDLCOffer: Sha256Digest => Future[Option[DLCOffer]])
        .expects(dlcId)
        .returning(Future.successful(Some(offer)))

      val route =
        walletRoutes.handleCommand(
          ServerCommand("getdlcoffer", ujson.Arr(tempContractId.hex)))

      Get() ~> route ~> check {
        assert(contentType == `application/json`)
        assert(responseAs[String] == s"""{"result":"$hex","error":null}""")
      }
    }
  }

}<|MERGE_RESOLUTION|>--- conflicted
+++ resolved
@@ -55,11 +55,7 @@
   }
 
   val walletRoutes: WalletRoutes =
-<<<<<<< HEAD
-    WalletRoutes(mockWalletApi)(dummyLoadWalletFn)(system, conf.walletConf)
-=======
     WalletRoutes(walletLoader)(system, conf.walletConf)
->>>>>>> a02e25b0
   "WalletRoutes" should {
     "estimatefee" in {
 
