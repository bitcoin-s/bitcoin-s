--- conflicted
+++ resolved
@@ -61,14 +61,6 @@
     -fx-border-width: 1px;
 }
 
-<<<<<<< HEAD
-.copy-button {
-    -fx-background-image: url("../icons/copy-white.png");
-    -fx-background-repeat: no-repeat;
-    -fx-padding: 5 10 5 10;
-    -fx-background-position: center;
-    -fx-background-size: 16px;
-=======
 /* Accordion Group heading content */
 .small {
     -fx-font-size: 0.8em;
@@ -90,5 +82,4 @@
     -fx-border-style: solid none none none;
     -fx-border-width: 1;
     -fx-border-color: black;
->>>>>>> 2dd348a7
 }