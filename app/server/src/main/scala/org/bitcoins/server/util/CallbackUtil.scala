package org.bitcoins.server.util

import akka.actor.ActorSystem
import akka.stream.scaladsl.{Sink, Source}
import grizzled.slf4j.Logging
import org.bitcoins.core.api.dlc.wallet.AnyDLCHDWalletApi
import org.bitcoins.core.api.wallet.{NeutrinoWalletApi, WalletApi}
import org.bitcoins.core.gcs.GolombFilter
import org.bitcoins.core.protocol.blockchain.{Block, BlockHeader}
import org.bitcoins.core.protocol.transaction.Transaction
import org.bitcoins.crypto.DoubleSha256Digest
<<<<<<< HEAD
import org.bitcoins.node._
import org.bitcoins.wallet.WalletNotInitialized
=======
import org.bitcoins.node.callback.NodeCallbackStreamManager
import org.bitcoins.node._
import org.bitcoins.wallet.Wallet
>>>>>>> 0a127368

import scala.concurrent.Future

object CallbackUtil extends Logging {

<<<<<<< HEAD
  def createNeutrinoNodeCallbacksForWallet(
      wallet: WalletApi with NeutrinoWalletApi,
      killSwitch: SharedKillSwitch)(implicit
      system: ActorSystem): Future[NodeCallbacks] = {
=======
  def createNeutrinoNodeCallbacksForWallet(wallet: Wallet)(implicit
      system: ActorSystem): Future[NodeCallbackStreamManager] = {
>>>>>>> 0a127368
    import system.dispatcher
    val txSink = Sink.foreachAsync[Transaction](1) { case tx: Transaction =>
      logger.debug(s"Receiving transaction txid=${tx.txIdBE.hex} as a callback")
      wallet
        .processTransaction(tx, blockHash = None)
        .map(_ => ())
    }

    val compactFilterSink = {
      Sink.foreachAsync[Vector[(DoubleSha256Digest, GolombFilter)]](1) {
        case blockFilters: Vector[(DoubleSha256Digest, GolombFilter)] =>
          logger.debug(
            s"Executing onCompactFilters callback with filter count=${blockFilters.length}")
          wallet
            .processCompactFilters(blockFilters = blockFilters)
            .map(_ => ())
      }
    }

    val blockSink = {
      Sink.foreachAsync[Block](1) { case block: Block =>
        logger.debug(
          s"Executing onBlock callback=${block.blockHeader.hashBE.hex}")
        wallet.processBlock(block).map(_ => ())
      }
    }

    val onHeaderSink = {
      Sink.foreachAsync(1) { headers: Vector[BlockHeader] =>
        logger.debug(
          s"Executing block header with header count=${headers.length}")
        if (headers.isEmpty) {
          Future.unit
        } else {
          wallet.updateUtxoPendingStates().map(_ => ())
        }
      }
    }

    lazy val onTx: OnTxReceived = { tx =>
      Source
        .single(tx)
        .runWith(txSink)
        .map(_ => ())
    }
    lazy val onCompactFilters: OnCompactFiltersReceived = { blockFilters =>
      Source
        .single(blockFilters)
        .runWith(compactFilterSink)
        .map(_ => ())
        .recover { case _: WalletNotInitialized => () }
    }
    lazy val onBlock: OnBlockReceived = { block =>
      Source
        .single(block)
        .runWith(blockSink)
        .map(_ => ())
    }
    lazy val onHeaders: OnBlockHeadersReceived = { headers =>
      Source
        .single(headers)
        .runWith(onHeaderSink)
        .map(_ => ())
    }

    val callbacks = NodeCallbacks(onTxReceived = Vector(onTx),
                                  onBlockReceived = Vector(onBlock),
                                  onCompactFiltersReceived =
                                    Vector(onCompactFilters),
                                  onBlockHeadersReceived = Vector(onHeaders))

    val streamManager = NodeCallbackStreamManager(callbacks)
    Future.successful(streamManager)
  }

<<<<<<< HEAD
  def createBitcoindNodeCallbacksForWallet(
      wallet: AnyDLCHDWalletApi,
      killSwitch: SharedKillSwitch)(implicit
      system: ActorSystem): Future[NodeCallbacks] = {
=======
  def createBitcoindNodeCallbacksForWallet(wallet: Wallet)(implicit
      system: ActorSystem): Future[NodeCallbackStreamManager] = {
>>>>>>> 0a127368
    import system.dispatcher
    val txSink = Sink.foreachAsync[Transaction](1) { case tx: Transaction =>
      logger.debug(s"Receiving transaction txid=${tx.txIdBE.hex} as a callback")
      wallet
        .processTransaction(tx, blockHash = None)
        .map(_ => ())
    }
    val onTx: OnTxReceived = { tx =>
      Source
        .single(tx)
        .runWith(txSink)
        .map(_ => ())
    }
    val callbacks = NodeCallbacks(onTxReceived = Vector(onTx))
    val streamManager = NodeCallbackStreamManager(callbacks)
    Future.successful(streamManager)
  }
}<|MERGE_RESOLUTION|>--- conflicted
+++ resolved
@@ -3,34 +3,22 @@
 import akka.actor.ActorSystem
 import akka.stream.scaladsl.{Sink, Source}
 import grizzled.slf4j.Logging
-import org.bitcoins.core.api.dlc.wallet.AnyDLCHDWalletApi
 import org.bitcoins.core.api.wallet.{NeutrinoWalletApi, WalletApi}
 import org.bitcoins.core.gcs.GolombFilter
 import org.bitcoins.core.protocol.blockchain.{Block, BlockHeader}
 import org.bitcoins.core.protocol.transaction.Transaction
 import org.bitcoins.crypto.DoubleSha256Digest
-<<<<<<< HEAD
 import org.bitcoins.node._
-import org.bitcoins.wallet.WalletNotInitialized
-=======
 import org.bitcoins.node.callback.NodeCallbackStreamManager
-import org.bitcoins.node._
-import org.bitcoins.wallet.Wallet
->>>>>>> 0a127368
+import org.bitcoins.wallet.{Wallet, WalletNotInitialized}
 
 import scala.concurrent.Future
 
 object CallbackUtil extends Logging {
 
-<<<<<<< HEAD
-  def createNeutrinoNodeCallbacksForWallet(
-      wallet: WalletApi with NeutrinoWalletApi,
-      killSwitch: SharedKillSwitch)(implicit
-      system: ActorSystem): Future[NodeCallbacks] = {
-=======
-  def createNeutrinoNodeCallbacksForWallet(wallet: Wallet)(implicit
+
+  def createNeutrinoNodeCallbacksForWallet(wallet: WalletApi with NeutrinoWalletApi)(implicit
       system: ActorSystem): Future[NodeCallbackStreamManager] = {
->>>>>>> 0a127368
     import system.dispatcher
     val txSink = Sink.foreachAsync[Transaction](1) { case tx: Transaction =>
       logger.debug(s"Receiving transaction txid=${tx.txIdBE.hex} as a callback")
@@ -106,15 +94,8 @@
     Future.successful(streamManager)
   }
 
-<<<<<<< HEAD
-  def createBitcoindNodeCallbacksForWallet(
-      wallet: AnyDLCHDWalletApi,
-      killSwitch: SharedKillSwitch)(implicit
-      system: ActorSystem): Future[NodeCallbacks] = {
-=======
   def createBitcoindNodeCallbacksForWallet(wallet: Wallet)(implicit
       system: ActorSystem): Future[NodeCallbackStreamManager] = {
->>>>>>> 0a127368
     import system.dispatcher
     val txSink = Sink.foreachAsync[Transaction](1) { case tx: Transaction =>
       logger.debug(s"Receiving transaction txid=${tx.txIdBE.hex} as a callback")
