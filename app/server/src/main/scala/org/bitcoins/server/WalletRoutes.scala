--- conflicted
+++ resolved
@@ -34,12 +34,8 @@
 import scala.concurrent.{Await, Future}
 import scala.util.{Failure, Success}
 
-<<<<<<< HEAD
-case class WalletRoutes(wallet: AnyDLCHDWalletApi)(
+case class WalletRoutes(wallet: DLCNeutrinoHDWalletApi)(
     loadWalletApi: DLCWalletLoaderApi)(implicit
-=======
-case class WalletRoutes(wallet: DLCNeutrinoHDWalletApi)(implicit
->>>>>>> 8b646802
     system: ActorSystem,
     walletConf: WalletAppConfig)
     extends ServerRoute
