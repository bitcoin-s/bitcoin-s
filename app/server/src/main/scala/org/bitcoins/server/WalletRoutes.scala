package org.bitcoins.server

import akka.actor.ActorSystem
import akka.http.scaladsl.model.HttpEntity
import akka.http.scaladsl.server.Directives._
import akka.http.scaladsl.server._
import akka.stream.Materializer
import grizzled.slf4j.Logging
import org.bitcoins.commons.rpc._
import org.bitcoins.commons.serializers.Picklers._
import org.bitcoins.core.api.wallet.db.SpendingInfoDb
import org.bitcoins.core.currency._
import org.bitcoins.core.protocol.tlv._
import org.bitcoins.core.protocol.transaction.Transaction
import org.bitcoins.core.wallet.fee.{FeeUnit, SatoshisPerVirtualByte}
import org.bitcoins.core.wallet.rescan.RescanState
import org.bitcoins.core.wallet.rescan.RescanState.RescanDone
import org.bitcoins.core.wallet.utxo.{
  AddressLabelTagName,
  AddressLabelTagType,
  TxoState
}
import org.bitcoins.crypto.NetworkElement
import org.bitcoins.keymanager._
import org.bitcoins.keymanager.config.KeyManagerAppConfig
import org.bitcoins.server.routes.{Server, ServerCommand, ServerRoute}
import org.bitcoins.wallet.WalletHolder
import org.bitcoins.wallet.config.WalletAppConfig
import ujson._
import upickle.default._

import java.nio.file.{Files, Path}
import java.time.Instant
import scala.concurrent.duration.DurationInt
import scala.concurrent.{Await, Future}
import scala.util.{Failure, Success}

<<<<<<< HEAD
case class WalletRoutes(wallet: DLCNeutrinoHDWalletApi)(
    loadWalletApi: DLCWalletLoaderApi)(implicit
=======
case class WalletRoutes(loader: DLCWalletLoaderApi)(implicit
>>>>>>> a02e25b0
    system: ActorSystem,
    walletConf: WalletAppConfig)
    extends ServerRoute
    with Logging {
  import system.dispatcher

  /** The loaded wallet that requests should be directed against */
  private[this] val wallet: WalletHolder = loader.walletHolder

  implicit private val kmConf: KeyManagerAppConfig = walletConf.kmConf

  private var rescanStateOpt: Option[RescanState] = None

  private def spendingInfoDbToJson(spendingInfoDb: SpendingInfoDb): Value = {
    Obj(
      "outpoint" -> Obj(
        "txid" -> Str(spendingInfoDb.txid.hex),
        "vout" -> Num(spendingInfoDb.outPoint.vout.toLong.toDouble)
      ),
      "value" -> Num(spendingInfoDb.output.value.satoshis.toLong.toDouble)
    )
  }

  implicit val materializer: Materializer =
    Materializer.createMaterializer(system)

  private def handleBroadcastable(
      tx: Transaction,
      noBroadcast: Boolean): Future[NetworkElement] = {
    if (noBroadcast) {
      Future.successful(tx)
    } else {
      wallet.broadcastTransaction(tx).map(_ => tx.txIdBE)
    }
  }

  private def handleDestinationOpt(
      returnedStr: String,
      destinationOpt: Option[Path]
  ): String = {
    destinationOpt match {
      case Some(path) =>
        Files.write(path, returnedStr.getBytes)
        val absPath = path.toAbsolutePath.toString
        s"Written to $absPath"
      case None => returnedStr
    }
  }

  override def handleCommand: PartialFunction[ServerCommand, Route] = {

    case ServerCommand("isempty", _) =>
      complete {
        wallet.isEmpty().map { empty =>
          Server.httpSuccess(empty)
        }
      }

    case ServerCommand("walletinfo", _) =>
      complete {
        getInfo.map { json =>
          Server.httpSuccess(json)
        }
      }

    case ServerCommand("getbalance", arr) =>
      withValidServerCommand(GetBalance.fromJsArr(arr)) {
        case GetBalance(isSats) =>
          complete {
            wallet.getBalance().map { balance =>
              val result: Double =
                formatCurrencyUnit(currencyUnit = balance, isSats = isSats)
              Server.httpSuccess(result)
            }
          }
      }

    case ServerCommand("getconfirmedbalance", arr) =>
      withValidServerCommand(GetBalance.fromJsArr(arr)) {
        case GetBalance(isSats) =>
          complete {
            wallet.getConfirmedBalance().map { balance =>
              val result: Double =
                formatCurrencyUnit(currencyUnit = balance, isSats = isSats)
              Server.httpSuccess(result)
            }
          }
      }

    case ServerCommand("getunconfirmedbalance", arr) =>
      withValidServerCommand(GetBalance.fromJsArr(arr)) {
        case GetBalance(isSats) =>
          complete {
            wallet.getUnconfirmedBalance().map { balance =>
              val result: Double =
                formatCurrencyUnit(currencyUnit = balance, isSats = isSats)
              Server.httpSuccess(result)
            }
          }
      }

    case ServerCommand("getbalances", arr) =>
      GetBalance.fromJsArr(arr) match {
        case Failure(exception) =>
          complete(Server.httpBadRequest(exception))
        case Success(GetBalance(isSats)) =>
          complete {
            for {
              confirmed <- wallet.getConfirmedBalance()
              unconfirmed <- wallet.getUnconfirmedBalance()
              reservedUtxos <- wallet.listUtxos(TxoState.Reserved)
            } yield {

              val reserved = reservedUtxos.map(_.output.value).sum
              val total = confirmed + unconfirmed + reserved

              val json = Obj(
                "confirmed" -> Num(
                  formatCurrencyUnit(confirmed, isSats).toDouble),
                "unconfirmed" -> Num(
                  formatCurrencyUnit(unconfirmed, isSats).toDouble),
                "reserved" -> Num(
                  formatCurrencyUnit(reserved, isSats).toDouble),
                "total" -> Num(formatCurrencyUnit(total, isSats).toDouble)
              )
              Server.httpSuccess(json)
            }
          }
      }

    case ServerCommand("getnewaddress", arr) =>
      withValidServerCommand(GetNewAddress.fromJsArr(arr)) {
        case GetNewAddress(labelOpt) =>
          complete {
            val addressF = labelOpt match {
              case Some(label) =>
                wallet.getNewAddress(Vector(label))
              case None =>
                wallet.getNewAddress()
            }
            addressF.map(address => Server.httpSuccess(address))
          }
      }

    case ServerCommand("gettransaction", arr) =>
      withValidServerCommand(GetTransaction.fromJsArr(arr)) {
        case GetTransaction(txId) =>
          complete {
            wallet.findTransaction(txId).map {
              case None =>
                Server.httpSuccess(ujson.Null)
              case Some(txDb) =>
                Server.httpSuccess(txDb.transaction.hex)
            }
          }
      }

    case ServerCommand("lockunspent", arr) =>
      withValidServerCommand(LockUnspent.fromJsArr(arr)) {
        case LockUnspent(unlock, outputParams) =>
          complete {
            val func: Vector[SpendingInfoDb] => Future[Vector[SpendingInfoDb]] =
              utxos => {
                if (unlock) wallet.unmarkUTXOsAsReserved(utxos)
                else wallet.markUTXOsAsReserved(utxos)
              }

            for {
              utxos <-
                if (unlock) {
                  wallet.listUtxos(TxoState.Reserved)
                } else wallet.listUtxos()

              filtered =
                if (outputParams.nonEmpty) {
                  utxos.filter(utxo =>
                    outputParams.exists(_.outPoint == utxo.outPoint))
                } else utxos

              reserved <- func(filtered)
            } yield Server.httpSuccess(reserved.nonEmpty)
          }
      }

    case ServerCommand("labeladdress", arr) =>
      withValidServerCommand(LabelAddress.fromJsArr(arr)) {
        case LabelAddress(address, label) =>
          complete {
            wallet.tagAddress(address, label).map { tagDb =>
              Server.httpSuccess(
                s"Added label \'${tagDb.tagName.name}\' to ${tagDb.address.value}")
            }
          }
      }

    case ServerCommand("getaddresstags", arr) =>
      withValidServerCommand(GetAddressTags.fromJsArr(arr)) {
        case GetAddressTags(address) =>
          complete {
            wallet.getAddressTags(address).map { tagDbs =>
              val retStr = tagDbs.map(_.tagName.name)
              Server.httpSuccess(retStr)
            }
          }
      }

    case ServerCommand("getaddresslabel", arr) =>
      withValidServerCommand(GetAddressLabel.fromJsArr(arr)) {
        case GetAddressLabel(address) =>
          complete {
            wallet.getAddressTags(address, AddressLabelTagType).map { tagDbs =>
              val retStr = tagDbs.map(_.tagName.name)
              Server.httpSuccess(retStr)
            }
          }
      }

    case ServerCommand("getaddresslabels", _) =>
      complete {
        val allTagsF = wallet.getAddressTags()
        for {
          allTags <- allTagsF
          grouped = allTags.groupBy(_.address)
        } yield {
          val json: Vector[ujson.Obj] = grouped.map { case (address, labels) =>
            val tagNames: Vector[ujson.Str] =
              labels.map(l => ujson.Str(l.tagName.name))
            ujson.Obj(("address", address.toString),
                      ("labels", ujson.Arr.from(tagNames)))
          }.toVector
          Server.httpSuccess(ujson.Arr.from(json))
        }
      }
    case ServerCommand("dropaddresslabel", arr) =>
      withValidServerCommand(DropAddressLabel.fromJsArr(arr)) {
        case DropAddressLabel(address, label) =>
          complete {
            val tagName = AddressLabelTagName(label)
            val droppedF = wallet.dropAddressTagName(address, tagName)
            droppedF.map(handleTagResponse)
          }
      }
    case ServerCommand("dropaddresslabels", arr) =>
      withValidServerCommand(DropAddressLabels.fromJsArr(arr)) {
        case DropAddressLabels(address) =>
          complete {
            val droppedF =
              wallet.dropAddressTagType(address, AddressLabelTagType)
            droppedF.map(handleTagResponse)
          }
      }

    case ServerCommand("getdlcoffer", arr) =>
      GetDLCOffer.fromJsArr(arr) match {
        case Failure(exception) =>
          complete(Server.httpBadRequest(exception))
        case Success(GetDLCOffer(tempContractId)) =>
          complete {
            for {
              dlcOpt <- wallet.findDLCByTemporaryContractId(tempContractId)
              dlc = dlcOpt.getOrElse(
                throw new IllegalArgumentException(
                  s"Cannot find a DLC with temp contact ID $tempContractId"))
              offerOpt <- wallet.getDLCOffer(dlc.dlcId)
              offer = offerOpt.getOrElse(
                throw new IllegalArgumentException(
                  s"Cannot find an offer with for DLC ID ${dlc.dlcId}"))
            } yield {
              Server.httpSuccess(offer.toMessage.hex)
            }
          }
      }

    case ServerCommand("getdlcs", arr) =>
      GetDLCs.fromJsArr(arr) match {
        case Success(GetDLCs(Some(contactId))) =>
          complete {
            wallet.listDLCsByContact(contactId).map { dlcs =>
              Server.httpSuccess(dlcs.map(writeJs(_)))
            }
          }
        case Success(GetDLCs(None)) =>
          complete {
            wallet.listDLCs().map { dlcs =>
              Server.httpSuccess(dlcs.map(writeJs(_)))
            }
          }
        case Failure(exception) =>
          complete(Server.httpBadRequest(exception))
      }

    case ServerCommand("getdlc", arr) =>
      GetDLC.fromJsArr(arr) match {
        case Failure(exception) =>
          complete(Server.httpBadRequest(exception))
        case Success(GetDLC(paramHash)) =>
          complete {
            wallet.findDLC(paramHash).map {
              case None => Server.httpSuccess(ujson.Null)
              case Some(dlc) =>
                Server.httpSuccess(writeJs(dlc))
            }
          }
      }

    case ServerCommand("canceldlc", arr) =>
      GetDLC.fromJsArr(arr) match {
        case Failure(exception) =>
          complete(Server.httpBadRequest(exception))
        case Success(GetDLC(paramHash)) =>
          complete {
            wallet.cancelDLC(paramHash).map { _ =>
              Server.httpSuccess("Success")
            }
          }
      }

    case ServerCommand("createdlcoffer", arr) =>
      CreateDLCOffer.fromJsArr(arr) match {
        case Failure(exception) =>
          complete(Server.httpBadRequest(exception))
        case Success(
              CreateDLCOffer(contractInfo,
                             collateral,
                             feeRateOpt,
                             locktimeOpt,
                             refundLT,
                             payoutAddressOpt,
                             changeAddressOpt,
                             peerAddressOpt)) =>
          complete {
            val announcements = contractInfo.oracleInfo match {
              case OracleInfoV0TLV(announcement)        => Vector(announcement)
              case OracleInfoV1TLV(_, announcements)    => announcements
              case OracleInfoV2TLV(_, announcements, _) => announcements
            }
            if (!announcements.forall(_.validateSignature)) {
              throw new RuntimeException(
                s"Received Oracle announcement with invalid signature! ${announcements
                  .map(_.hex)}")
            }

            val offerF = locktimeOpt match {
              case Some(locktime) =>
                wallet
                  .createDLCOffer(contractInfo,
                                  collateral,
                                  feeRateOpt,
                                  locktime,
                                  refundLT,
                                  peerAddressOpt,
                                  payoutAddressOpt,
                                  changeAddressOpt)
              case None =>
                wallet
                  .createDLCOffer(contractInfo,
                                  collateral,
                                  feeRateOpt,
                                  refundLT,
                                  peerAddressOpt,
                                  payoutAddressOpt,
                                  changeAddressOpt)
            }

            offerF.map { offer =>
              Server.httpSuccess(offer.toMessage.hex)
            }
          }
      }

    case ServerCommand("acceptdlcoffer", arr) =>
      AcceptDLCOffer.fromJsArr(arr) match {
        case Failure(exception) =>
          complete(Server.httpBadRequest(exception))
        case Success(
              AcceptDLCOffer(offer,
                             payoutAddressOpt,
                             changeAddressOpt,
                             peerAddressOpt)) =>
          complete {
            wallet
              .acceptDLCOffer(offer.tlv,
                              peerAddressOpt,
                              payoutAddressOpt,
                              changeAddressOpt)
              .map { accept =>
                Server.httpSuccess(accept.toMessage.hex)
              }
          }
      }

    case ServerCommand("acceptdlcofferfromfile", arr) =>
      DLCDataFromFile.fromJsArr(arr) match {
        case Failure(exception) =>
          complete(Server.httpBadRequest(exception))
        case Success(
              DLCDataFromFile(path,
                              destOpt,
                              payoutAddressOpt,
                              changeAddressOpt)) =>
          complete {

            val hex = Files.readAllLines(path).get(0)

            val offerMessage = LnMessageFactory(DLCOfferTLV).fromHex(hex)

            wallet
              .acceptDLCOffer(offerMessage.tlv,
                              None,
                              payoutAddressOpt,
                              changeAddressOpt)
              .map { accept =>
                val ret = handleDestinationOpt(accept.toMessage.hex, destOpt)
                Server.httpSuccess(ret)
              }
          }
      }

    case ServerCommand("signdlc", arr) =>
      SignDLC.fromJsArr(arr) match {
        case Failure(exception) =>
          complete(Server.httpBadRequest(exception))
        case Success(SignDLC(accept)) =>
          complete {
            wallet
              .signDLC(accept.tlv)
              .map { sign =>
                Server.httpSuccess(sign.toMessage.hex)
              }
          }
      }

    case ServerCommand("signdlcfromfile", arr) =>
      DLCDataFromFile.fromJsArr(arr) match {
        case Failure(exception) =>
          complete(Server.httpBadRequest(exception))
        case Success(DLCDataFromFile(path, destOpt, _, _)) =>
          complete {

            val hex = Files.readAllLines(path).get(0)

            val acceptMessage = LnMessageFactory(DLCAcceptTLV).fromHex(hex)

            wallet
              .signDLC(acceptMessage.tlv)
              .map { sign =>
                val ret = handleDestinationOpt(sign.toMessage.hex, destOpt)
                Server.httpSuccess(ret)
              }
          }
      }

    case ServerCommand("adddlcsigs", arr) =>
      AddDLCSigs.fromJsArr(arr) match {
        case Failure(exception) =>
          complete(Server.httpBadRequest(exception))
        case Success(AddDLCSigs(sigs)) =>
          complete {
            wallet.addDLCSigs(sigs.tlv).map { db =>
              Server.httpSuccess(
                s"Successfully added sigs to DLC ${db.contractIdOpt.get.toHex}")
            }
          }
      }

    case ServerCommand("adddlcsigsfromfile", arr) =>
      DLCDataFromFile.fromJsArr(arr) match {
        case Failure(exception) =>
          complete(Server.httpBadRequest(exception))
        case Success(DLCDataFromFile(path, _, _, _)) =>
          complete {

            val hex = Files.readAllLines(path).get(0)

            val signMessage = LnMessageFactory(DLCSignTLV).fromHex(hex)

            wallet.addDLCSigs(signMessage.tlv).map { db =>
              Server.httpSuccess(
                s"Successfully added sigs to DLC ${db.contractIdOpt.get.toHex}")
            }
          }
      }

    case ServerCommand("adddlcsigsandbroadcast", arr) =>
      AddDLCSigs.fromJsArr(arr) match {
        case Failure(exception) =>
          complete(Server.httpBadRequest(exception))
        case Success(AddDLCSigs(sigs)) =>
          complete {
            for {
              _ <- wallet.addDLCSigs(sigs.tlv)
              tx <- wallet.broadcastDLCFundingTx(sigs.tlv.contractId)
            } yield Server.httpSuccess(tx.txIdBE.hex)
          }
      }

    case ServerCommand("adddlcsigsandbroadcastfromfile", arr) =>
      DLCDataFromFile.fromJsArr(arr) match {
        case Failure(exception) =>
          complete(Server.httpBadRequest(exception))
        case Success(DLCDataFromFile(path, _, _, _)) =>
          val hex = Files.readAllLines(path).get(0)

          val signMessage = LnMessageFactory(DLCSignTLV).fromHex(hex)
          complete {
            for {
              _ <- wallet.addDLCSigs(signMessage.tlv)
              tx <- wallet.broadcastDLCFundingTx(signMessage.tlv.contractId)
            } yield Server.httpSuccess(tx.txIdBE.hex)
          }
      }

    case ServerCommand("getdlcfundingtx", arr) =>
      GetDLCFundingTx.fromJsArr(arr) match {
        case Failure(exception) =>
          complete(Server.httpBadRequest(exception))
        case Success(GetDLCFundingTx(contractId)) =>
          complete {
            wallet.getDLCFundingTx(contractId).map { tx =>
              Server.httpSuccess(tx.hex)
            }
          }
      }

    case ServerCommand("broadcastdlcfundingtx", arr) =>
      BroadcastDLCFundingTx.fromJsArr(arr) match {
        case Failure(exception) =>
          complete(Server.httpBadRequest(exception))
        case Success(BroadcastDLCFundingTx(contractId)) =>
          complete {
            wallet.broadcastDLCFundingTx(contractId).map { tx =>
              Server.httpSuccess(tx.txIdBE.hex)
            }
          }
      }

    case ServerCommand("executedlc", arr) =>
      ExecuteDLC.fromJsArr(arr) match {
        case Failure(exception) =>
          complete(Server.httpBadRequest(exception))
        case Success(ExecuteDLC(contractId, sigs, noBroadcast)) =>
          complete {
            for {
              txOpt <- wallet.executeDLC(contractId, sigs)
              retOpt <- {
                txOpt match {
                  case Some(tx) =>
                    handleBroadcastable(tx, noBroadcast)
                      .map(_.hex)
                      .map(Some(_))
                  case None =>
                    Future.successful(None)
                }
              }
            } yield {
              retOpt match {
                case Some(ret) =>
                  Server.httpSuccess(ret)
                case None =>
                  Server.httpError(
                    s"Cannot execute DLC with contractId=${contractId.toHex}")
              }
            }
          }
      }

    case ServerCommand("executedlcrefund", arr) =>
      ExecuteDLCRefund.fromJsArr(arr) match {
        case Failure(exception) =>
          complete(Server.httpBadRequest(exception))
        case Success(ExecuteDLCRefund(contractId, noBroadcast)) =>
          complete {
            for {
              tx <- wallet.executeDLCRefund(contractId)
              ret <- handleBroadcastable(tx, noBroadcast)
            } yield {
              Server.httpSuccess(ret.hex)
            }
          }
      }

    case ServerCommand("sendtoaddress", arr) =>
      withValidServerCommand(SendToAddress.fromJsArr(arr)) {
        case SendToAddress(address,
                           bitcoins,
                           satoshisPerVirtualByteOpt,
                           noBroadcast) =>
          complete {
            for {
              tx <- wallet.sendToAddress(address,
                                         bitcoins,
                                         satoshisPerVirtualByteOpt)
              retStr <- handleBroadcastable(tx, noBroadcast)
            } yield {
              Server.httpSuccess(retStr.hex)
            }
          }
      }
    case ServerCommand("sendfromoutpoints", arr) =>
      withValidServerCommand(SendFromOutPoints.fromJsArr(arr)) {
        case SendFromOutPoints(outPoints,
                               address,
                               bitcoins,
                               satoshisPerVirtualByteOpt) =>
          complete {
            for {
              tx <- wallet.sendFromOutPoints(outPoints,
                                             address,
                                             bitcoins,
                                             satoshisPerVirtualByteOpt)
              _ <- wallet.broadcastTransaction(tx)
            } yield Server.httpSuccess(tx.txIdBE)
          }
      }

    case ServerCommand("sweepwallet", arr) =>
      withValidServerCommand(SweepWallet.fromJsArr(arr)) {
        case SweepWallet(address, feeRateOpt) =>
          complete {
            for {
              tx <- wallet.sweepWallet(address, feeRateOpt)
              _ <- wallet.broadcastTransaction(tx)
            } yield Server.httpSuccess(tx.txIdBE)
          }
      }

    case ServerCommand("sendwithalgo", arr) =>
      withValidServerCommand(SendWithAlgo.fromJsArr(arr)) {
        case SendWithAlgo(address, bitcoins, satoshisPerVirtualByteOpt, algo) =>
          complete {
            for {
              tx <- wallet.sendWithAlgo(address,
                                        bitcoins,
                                        satoshisPerVirtualByteOpt,
                                        algo)
              _ <- wallet.broadcastTransaction(tx)
            } yield Server.httpSuccess(tx.txIdBE)
          }
      }

    case ServerCommand("signpsbt", arr) =>
      withValidServerCommand(SignPSBT.fromJsArr(arr)) { case SignPSBT(psbt) =>
        complete {
          wallet.signPSBT(psbt).map { signed =>
            Server.httpSuccess(signed.base64)
          }
        }
      }

    case ServerCommand("opreturncommit", arr) =>
      withValidServerCommand(OpReturnCommit.fromJsArr(arr)) {
        case OpReturnCommit(message, hashMessage, satoshisPerVirtualByteOpt) =>
          complete {
            for {
              tx <- wallet.makeOpReturnCommitment(message,
                                                  hashMessage,
                                                  satoshisPerVirtualByteOpt)
              _ <- wallet.broadcastTransaction(tx)
            } yield {
              Server.httpSuccess(tx.txIdBE)
            }
          }
      }

    case ServerCommand("bumpfeerbf", arr) =>
      withValidServerCommand(BumpFee.fromJsArr(arr)) {
        case BumpFee(txId, feeRate) =>
          complete {
            for {
              tx <- wallet.bumpFeeRBF(txId, feeRate)
              _ <- wallet.broadcastTransaction(tx)
            } yield Server.httpSuccess(tx.txIdBE)
          }
      }

    case ServerCommand("bumpfeecpfp", arr) =>
      withValidServerCommand(BumpFee.fromJsArr(arr)) {
        case BumpFee(txId, feeRate) =>
          complete {
            for {
              tx <- wallet.bumpFeeCPFP(txId, feeRate)
              _ <- wallet.broadcastTransaction(tx)
            } yield Server.httpSuccess(tx.txIdBE)
          }
      }

    case ServerCommand("rescan", arr) =>
      withValidServerCommand(Rescan.fromJsArr(arr)) { case r: Rescan =>
        complete {
          val msgF: Future[String] = if (loadWalletApi.isRescanStateEmpty) {
            handleRescan(r)
          } else {
            val msg = getRescanMsg(RescanState.RescanAlreadyStarted)
            Future.successful(msg)
          }
          msgF.map(msg => Server.httpSuccess(msg))
        }
      }

    case ServerCommand("getutxos", _) =>
      complete {
        wallet.listUtxos().map { utxos =>
          val json = utxos.map(spendingInfoDbToJson)
          Server.httpSuccess(json)
        }
      }

    case ServerCommand("listreservedutxos", _) =>
      complete {
        wallet.listUtxos(TxoState.Reserved).map { utxos =>
          val json = utxos.map(spendingInfoDbToJson)
          Server.httpSuccess(json)
        }
      }

    case ServerCommand("getaddresses", _) =>
      complete {
        wallet.listAddresses().map { addressDbs =>
          val addresses = addressDbs.map(_.address)
          Server.httpSuccess(addresses)
        }
      }

    case ServerCommand("getspentaddresses", _) =>
      complete {
        wallet.listSpentAddresses().map { addressDbs =>
          val addresses = addressDbs.map(_.address)
          Server.httpSuccess(addresses)
        }
      }

    case ServerCommand("getfundedaddresses", _) =>
      complete {
        wallet.listFundedAddresses().map { addressDbs =>
          val addressAndValues = addressDbs.map { case (addressDb, value) =>
            Obj(
              "address" -> Str(addressDb.address.value),
              "value" -> Num(value.satoshis.toLong.toDouble)
            )
          }

          Server.httpSuccess(addressAndValues)
        }
      }

    case ServerCommand("getunusedaddresses", _) =>
      complete {
        wallet.listUnusedAddresses().map { addressDbs =>
          val addresses = addressDbs.map(_.address)
          Server.httpSuccess(addresses)
        }
      }

    case ServerCommand("getaccounts", _) =>
      complete {
        wallet.listAccounts().map { accounts =>
          val xpubs = accounts.map(_.xpub)
          Server.httpSuccess(xpubs)
        }
      }

    case ServerCommand("getaddressinfo", arr) =>
      withValidServerCommand(GetAddressInfo.fromJsArr(arr)) {
        case GetAddressInfo(address) =>
          complete {
            wallet.getAddressInfo(address).map {
              case Some(addressInfo) =>
                val json = Obj(
                  "pubkey" -> Str(addressInfo.pubkey.hex),
                  "path" -> Str(addressInfo.path.toString)
                )
                Server.httpSuccess(json)
              case None =>
                Server.httpSuccess("Wallet does not contain address")
            }
          }
      }

    case ServerCommand("createnewaccount", _) =>
      complete {
        for {
          newWallet <- wallet.createNewAccount(wallet.keyManager.kmParams)
          accounts <- newWallet.listAccounts()
        } yield {
          val xpubs = accounts.map(_.xpub)
          Server.httpSuccess(xpubs)
        }
      }

    case ServerCommand("keymanagerpassphrasechange", arr) =>
      withValidServerCommand(KeyManagerPassphraseChange.fromJsArr(arr)) {
        case KeyManagerPassphraseChange(oldPassword, newPassword) =>
          complete {
            val path = walletConf.seedPath
            WalletStorage.changeAesPassword(path,
                                            Some(oldPassword),
                                            Some(newPassword))

            Server.httpSuccess(ujson.Null)
          }
      }

    case ServerCommand("keymanagerpassphraseset", arr) =>
      withValidServerCommand(KeyManagerPassphraseSet.fromJsArr(arr)) {
        case KeyManagerPassphraseSet(password) =>
          complete {
            val path = walletConf.seedPath
            WalletStorage.changeAesPassword(path, None, Some(password))

            Server.httpSuccess(ujson.Null)
          }
      }

    case ServerCommand("importseed", arr) =>
      withValidServerCommand(ImportSeed.fromJsArr(arr)) {
        case ImportSeed(walletNameOpt, mnemonic, passwordOpt) =>
          complete {
            val seedPath = getSeedPath(walletNameOpt)

            val creationTime = Instant.ofEpochSecond(WalletStorage.GENESIS_TIME)

            val mnemonicState = passwordOpt match {
              case Some(pass) =>
                DecryptedMnemonic(mnemonic,
                                  creationTime,
                                  backupTimeOpt = None,
                                  imported = true)
                  .encrypt(pass)
              case None =>
                DecryptedMnemonic(mnemonic,
                                  creationTime,
                                  backupTimeOpt = None,
                                  imported = true)
            }

            WalletStorage.writeSeedToDisk(seedPath, mnemonicState)

            Server.httpSuccess(ujson.Null)
          }
      }

    case ServerCommand("exportseed", arr) =>
      withValidServerCommand(ExportSeed.fromJsArr(arr)) {
        case ExportSeed(walletNameOpt, passwordOpt) =>
          complete {
            val seedPath = getSeedPath(walletNameOpt)

            Server.httpSuccess(
              WalletStorage
                .readDecryptedSeedPhraseForBackup(seedPath, passwordOpt)
                .get)
          }
      }

    case ServerCommand("markseedasbackedup", arr) =>
      withValidServerCommand(MarkSeedAsBackedUp.fromJsArr(arr)) {
        case MarkSeedAsBackedUp(walletNameOpt, passwordOpt) =>
          complete {
            val seedPath = getSeedPath(walletNameOpt)

            WalletStorage.markSeedAsBackedUp(seedPath, passwordOpt).get
            Server.httpSuccess("ok")
          }
      }

    case ServerCommand("getseedbackuptime", arr) =>
      withValidServerCommand(GetSeedBackupTime.fromJsArr(arr)) {
        case GetSeedBackupTime(walletNameOpt, passwordOpt) =>
          complete {
            val seedPath = getSeedPath(walletNameOpt)

            val backupTimeOpt = WalletStorage
              .getSeedBackupTime(seedPath, passwordOpt)
              .get

            val backupTimeJs: ujson.Value = backupTimeOpt match {
              case Some(value) => ujson.Num(value.getEpochSecond.toDouble)
              case None        => ujson.Null
            }

            Server.httpSuccess(backupTimeJs)
          }
      }

    case ServerCommand("importxprv", arr) =>
      withValidServerCommand(ImportXprv.fromJsArr(arr)) {
        case ImportXprv(walletNameOpt, xprv, passwordOpt) =>
          complete {
            val seedPath = getSeedPath(walletNameOpt)

            val creationTime = Instant.ofEpochSecond(WalletStorage.GENESIS_TIME)

            val mnemonicState = passwordOpt match {
              case Some(pass) =>
                DecryptedExtPrivKey(xprv,
                                    creationTime,
                                    backupTimeOpt = None,
                                    imported = true)
                  .encrypt(pass)
              case None =>
                DecryptedExtPrivKey(xprv,
                                    creationTime,
                                    backupTimeOpt = None,
                                    imported = true)
            }

            WalletStorage.writeSeedToDisk(seedPath, mnemonicState)

            Server.httpSuccess(ujson.Null)
          }
      }

    case ServerCommand("sendrawtransaction", arr) =>
      withValidServerCommand(SendRawTransaction.fromJsArr(arr)) {
        case SendRawTransaction(tx) =>
          complete {
            wallet.broadcastTransaction(tx).map { _ =>
              Server.httpSuccess(tx.txIdBE)
            }
          }
      }

    case ServerCommand("estimatefee", _) =>
      complete {
        val start = System.currentTimeMillis()
        val feeRateF = getFeeRate()

        feeRateF.map { f =>
          logger.info(s"Retrieved fee rate ${f.toSatsPerVByte}, it took ${System
            .currentTimeMillis() - start}ms")
          Server.httpSuccess(f.toSatsPerVByte)
        }
      }

    case ServerCommand("getdlcwalletaccounting", _) =>
      complete {
        wallet.getWalletAccounting().map { accounting =>
          Server.httpSuccess(writeJs(accounting))
        }
      }

    case ServerCommand("listwallets", _) =>
      complete {
        val list = kmConf.seedFolder.toFile
          .list()
          .toVector
          .flatMap { fn =>
            fn
              .split(WalletStorage.ENCRYPTED_SEED_FILE_NAME)
              .headOption
              .flatMap(wn =>
                if (wn.endsWith("-")) Some(wn.substring(0, wn.length - 1))
                else None)
          }
        Server.httpSuccess(list)
      }

    case ServerCommand("loadwallet", arr) =>
      withValidServerCommand(LoadWallet.fromJsArr(arr)) {
        case LoadWallet(walletNameOpt, aesPasswordOpt, _) =>
          complete {
            loadWalletApi.load(walletNameOpt, aesPasswordOpt).map { _ =>
              val walletName =
                walletNameOpt.getOrElse(WalletAppConfig.DEFAULT_WALLET_NAME)
              Server.httpSuccess(walletName)
            }
          }
      }

  }

  private def getSeedPath(walletNameOpt: Option[String]): Path = {
    val walletName = walletNameOpt
      .map(_ + "-")
      .getOrElse(WalletAppConfig.DEFAULT_WALLET_NAME)
    kmConf.seedFolder.resolve(
      walletName + WalletStorage.ENCRYPTED_SEED_FILE_NAME)
  }

  /** Returns information about the state of our wallet */
  def getInfo: Future[Obj] = {
    for {
      info <- wallet.getInfo()
    } yield {
      Obj(
        WalletAppConfig.moduleName ->
          Obj(
            KeyManagerAppConfig.moduleName -> Obj(
              "rootXpub" -> Str(info.rootXpub.toString)
            ),
            "walletName" -> Str(info.walletName),
            "xpub" -> Str(info.xpub.toString),
            "hdPath" -> Str(info.hdAccount.toString),
            "height" -> Num(info.height),
            "blockHash" -> Str(info.blockHash.hex),
            "rescan" -> info.rescan,
            "imported" -> info.imported
          )
      )
    }
  }

  private def formatCurrencyUnit(
      currencyUnit: CurrencyUnit,
      isSats: Boolean): Double = {
    if (isSats) {
      currencyUnit.satoshis.toBigDecimal.toDouble
    } else {
      Bitcoins(currencyUnit.satoshis).toBigDecimal.toDouble
    }
  }

  private def handleTagResponse(numDropped: Int): HttpEntity.Strict = {
    if (numDropped <= 0) {
      Server.httpSuccess(s"Address had no labels")
    } else if (numDropped == 1) {
      Server.httpSuccess(s"$numDropped label dropped")
    } else {
      Server.httpSuccess(s"$numDropped labels dropped")
    }
  }

  /** Gets the fee rate for the wallet with a timeout on the request of 1 second */
  private def getFeeRate(): Future[FeeUnit] = {
    val resultF = wallet
      .getFeeRate()
      .recover { case scala.util.control.NonFatal(exn) =>
        logger.error(
          s"Failed to fetch fee rate from wallet, returning -1 sats/vbyte",
          exn)
        SatoshisPerVirtualByte.negativeOne
      }
    //due to tor variability, we need to make sure we give a prompt response.
    //timeout the fee rate request after 1 second
    //see: https://github.com/bitcoin-s/bitcoin-s/issues/4460#issuecomment-1182325014
    try {
      val result = Await.result(resultF, 1.second)
      Future.successful(result)
    } catch {
      case scala.util.control.NonFatal(_) =>
        Future.successful(SatoshisPerVirtualByte.negativeOne)
    }
  }

  private def handleRescan(rescan: Rescan): Future[String] = {
    if (loadWalletApi.isRescanStateEmpty) {
      val res = for {
        empty <- wallet.isEmpty()
        rescanState <- {
          if (empty) {
            //if wallet is empty, just return Done immediately
            Future.successful(RescanState.RescanDone)
          } else {
            rescanStateOpt match {
              case Some(rescanState) =>
                val stateF: Future[RescanState] = rescanState match {
                  case started: RescanState.RescanStarted =>
                    if (started.isStopped) {
                      //means rescan is done, reset the variable
                      rescanStateOpt = Some(RescanDone)
                      Future.successful(RescanDone)
                    } else {
                      //do nothing, we don't want to reset/stop a rescan that is running
                      Future.successful(started)
                    }
                  case RescanState.RescanDone =>
                    //if the previous rescan is done, start another rescan
                    startRescan(rescan)
                  case RescanState.RescanAlreadyStarted =>
                    Future.successful(RescanState.RescanAlreadyStarted)
                }

                stateF
              case None =>
                startRescan(rescan)
            }
          }
        }
        _ = loadWalletApi.setRescanState(rescanState)
        msg = getRescanMsg(rescanState)
      } yield msg

      res
    } else {
      Future.failed(
        new IllegalArgumentException(
          s"Cannot rescan when a rescan is already ongoing for wallet"))
    }

  }

  /** Only call this if we know we are in a state */
  private def startRescan(rescan: Rescan): Future[RescanState] = {
    val stateF = wallet
      .rescanNeutrinoWallet(
        startOpt = rescan.startBlock,
        endOpt = rescan.endBlock,
        addressBatchSize =
          rescan.batchSize.getOrElse(wallet.discoveryBatchSize()),
        useCreationTime = !rescan.ignoreCreationTime,
        force = false
      )

    stateF.map {
      case started: RescanState.RescanStarted =>
        started.doneF.map { _ =>
          logger.info(s"Rescan finished, setting state to RescanDone")
          rescanStateOpt = Some(RescanState.RescanDone)
        }
      case RescanState.RescanAlreadyStarted | RescanState.RescanDone =>
      //do nothing in these cases, no state needs to be reset
    }

    stateF
  }

  private def getRescanMsg(rescanState: RescanState): String = {
    rescanState match {
      case RescanState.RescanAlreadyStarted | _: RescanState.RescanStarted =>
        "Rescan started."
      case RescanState.RescanDone =>
        "Rescan done."
    }
  }
}<|MERGE_RESOLUTION|>--- conflicted
+++ resolved
@@ -34,13 +34,7 @@
 import scala.concurrent.duration.DurationInt
 import scala.concurrent.{Await, Future}
 import scala.util.{Failure, Success}
-
-<<<<<<< HEAD
-case class WalletRoutes(wallet: DLCNeutrinoHDWalletApi)(
-    loadWalletApi: DLCWalletLoaderApi)(implicit
-=======
 case class WalletRoutes(loader: DLCWalletLoaderApi)(implicit
->>>>>>> a02e25b0
     system: ActorSystem,
     walletConf: WalletAppConfig)
     extends ServerRoute
