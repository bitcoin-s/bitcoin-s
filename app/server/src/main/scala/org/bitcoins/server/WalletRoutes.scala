package org.bitcoins.server

import akka.actor.ActorSystem
import akka.http.scaladsl.model.HttpEntity
import akka.http.scaladsl.server.Directives._
import akka.http.scaladsl.server._
import akka.stream.Materializer
import grizzled.slf4j.Logging
import org.bitcoins.commons.serializers.Picklers._
import org.bitcoins.core.api.dlc.wallet.AnyDLCHDWalletApi
import org.bitcoins.core.api.wallet.db.SpendingInfoDb
import org.bitcoins.core.currency._
import org.bitcoins.core.protocol.tlv._
import org.bitcoins.core.protocol.transaction.Transaction
import org.bitcoins.core.wallet.fee.SatoshisPerVirtualByte
import org.bitcoins.core.wallet.utxo.{
  AddressLabelTagName,
  AddressLabelTagType,
  TxoState
}
import org.bitcoins.crypto.{AesPassword, NetworkElement}
import org.bitcoins.keymanager._
import org.bitcoins.keymanager.config.KeyManagerAppConfig
import org.bitcoins.server.routes.{Server, ServerCommand, ServerRoute}
import org.bitcoins.wallet.config.WalletAppConfig
import ujson._
import upickle.default._

import java.nio.file.{Files, Path}
import java.time.Instant
import scala.concurrent.Future
import scala.util.{Failure, Success}

case class WalletRoutes(wallet: AnyDLCHDWalletApi)(
    loadWallet: (Option[String], Option[AesPassword]) => Future[Unit] = {
      (_, _) => Future.unit
    })(implicit system: ActorSystem, walletConf: WalletAppConfig)
    extends ServerRoute
    with Logging {
  import system.dispatcher

  implicit val kmConf: KeyManagerAppConfig = walletConf.kmConf

  private def spendingInfoDbToJson(spendingInfoDb: SpendingInfoDb): Value = {
    Obj(
      "outpoint" -> Obj(
        "txid" -> Str(spendingInfoDb.txid.hex),
        "vout" -> Num(spendingInfoDb.outPoint.vout.toLong.toDouble)
      ),
      "value" -> Num(spendingInfoDb.output.value.satoshis.toLong.toDouble)
    )
  }

  implicit val materializer: Materializer =
    Materializer.createMaterializer(system)

  private def handleBroadcastable(
      tx: Transaction,
      noBroadcast: Boolean): Future[NetworkElement] = {
    if (noBroadcast) {
      Future.successful(tx)
    } else {
      wallet.broadcastTransaction(tx).map(_ => tx.txIdBE)
    }
  }

  private def handleDestinationOpt(
      returnedStr: String,
      destinationOpt: Option[Path]
  ): String = {
    destinationOpt match {
      case Some(path) =>
        Files.write(path, returnedStr.getBytes)
        val absPath = path.toAbsolutePath.toString
        s"Written to $absPath"
      case None => returnedStr
    }
  }

  def handleCommand: PartialFunction[ServerCommand, Route] = {

    case ServerCommand("isempty", _) =>
      complete {
        wallet.isEmpty().map { empty =>
          Server.httpSuccess(empty)
        }
      }

    case ServerCommand("walletinfo", _) =>
      complete {
        getInfo.map { json =>
          Server.httpSuccess(json)
        }
      }

    case ServerCommand("getbalance", arr) =>
      withValidServerCommand(GetBalance.fromJsArr(arr)) {
        case GetBalance(isSats) =>
          complete {
            wallet.getBalance().map { balance =>
              val result: Double =
                formatCurrencyUnit(currencyUnit = balance, isSats = isSats)
              Server.httpSuccess(result)
            }
          }
      }

    case ServerCommand("getconfirmedbalance", arr) =>
      withValidServerCommand(GetBalance.fromJsArr(arr)) {
        case GetBalance(isSats) =>
          complete {
            wallet.getConfirmedBalance().map { balance =>
              val result: Double =
                formatCurrencyUnit(currencyUnit = balance, isSats = isSats)
              Server.httpSuccess(result)
            }
          }
      }

    case ServerCommand("getunconfirmedbalance", arr) =>
      withValidServerCommand(GetBalance.fromJsArr(arr)) {
        case GetBalance(isSats) =>
          complete {
            wallet.getUnconfirmedBalance().map { balance =>
              val result: Double =
                formatCurrencyUnit(currencyUnit = balance, isSats = isSats)
              Server.httpSuccess(result)
            }
          }
      }

    case ServerCommand("getbalances", arr) =>
      GetBalance.fromJsArr(arr) match {
        case Failure(exception) =>
          complete(Server.httpBadRequest(exception))
        case Success(GetBalance(isSats)) =>
          complete {
            for {
              confirmed <- wallet.getConfirmedBalance()
              unconfirmed <- wallet.getUnconfirmedBalance()
              reservedUtxos <- wallet.listUtxos(TxoState.Reserved)
            } yield {

              val reserved = reservedUtxos.map(_.output.value).sum
              val total = confirmed + unconfirmed + reserved

              val json = Obj(
                "confirmed" -> Num(
                  formatCurrencyUnit(confirmed, isSats).toDouble),
                "unconfirmed" -> Num(
                  formatCurrencyUnit(unconfirmed, isSats).toDouble),
                "reserved" -> Num(
                  formatCurrencyUnit(reserved, isSats).toDouble),
                "total" -> Num(formatCurrencyUnit(total, isSats).toDouble)
              )
              Server.httpSuccess(json)
            }
          }
      }

    case ServerCommand("getnewaddress", arr) =>
      withValidServerCommand(GetNewAddress.fromJsArr(arr)) {
        case GetNewAddress(labelOpt) =>
          complete {
            val addressF = labelOpt match {
              case Some(label) =>
                wallet.getNewAddress(Vector(label))
              case None =>
                wallet.getNewAddress()
            }
            addressF.map(address => Server.httpSuccess(address))
          }
      }

    case ServerCommand("gettransaction", arr) =>
      withValidServerCommand(GetTransaction.fromJsArr(arr)) {
        case GetTransaction(txId) =>
          complete {
            wallet.findTransaction(txId).map {
              case None =>
                Server.httpSuccess(ujson.Null)
              case Some(txDb) =>
                Server.httpSuccess(txDb.transaction.hex)
            }
          }
      }

    case ServerCommand("lockunspent", arr) =>
      withValidServerCommand(LockUnspent.fromJsArr(arr)) {
        case LockUnspent(unlock, outputParams) =>
          complete {
            val func: Vector[SpendingInfoDb] => Future[Vector[SpendingInfoDb]] =
              utxos => {
                if (unlock) wallet.unmarkUTXOsAsReserved(utxos)
                else wallet.markUTXOsAsReserved(utxos)
              }

            for {
              utxos <-
                if (unlock) {
                  wallet.listUtxos(TxoState.Reserved)
                } else wallet.listUtxos()

              filtered =
                if (outputParams.nonEmpty) {
                  utxos.filter(utxo =>
                    outputParams.exists(_.outPoint == utxo.outPoint))
                } else utxos

              reserved <- func(filtered)
            } yield Server.httpSuccess(reserved.nonEmpty)
          }
      }

    case ServerCommand("labeladdress", arr) =>
      withValidServerCommand(LabelAddress.fromJsArr(arr)) {
        case LabelAddress(address, label) =>
          complete {
            wallet.tagAddress(address, label).map { tagDb =>
              Server.httpSuccess(
                s"Added label \'${tagDb.tagName.name}\' to ${tagDb.address.value}")
            }
          }
      }

    case ServerCommand("getaddresstags", arr) =>
      withValidServerCommand(GetAddressTags.fromJsArr(arr)) {
        case GetAddressTags(address) =>
          complete {
            wallet.getAddressTags(address).map { tagDbs =>
              val retStr = tagDbs.map(_.tagName.name)
              Server.httpSuccess(retStr)
            }
          }
      }

    case ServerCommand("getaddresslabel", arr) =>
      withValidServerCommand(GetAddressLabel.fromJsArr(arr)) {
        case GetAddressLabel(address) =>
          complete {
            wallet.getAddressTags(address, AddressLabelTagType).map { tagDbs =>
              val retStr = tagDbs.map(_.tagName.name)
              Server.httpSuccess(retStr)
            }
          }
      }

    case ServerCommand("getaddresslabels", _) =>
      complete {
        val allTagsF = wallet.getAddressTags()
        for {
          allTags <- allTagsF
          grouped = allTags.groupBy(_.address)
        } yield {
          val json: Vector[ujson.Obj] = grouped.map { case (address, labels) =>
            val tagNames: Vector[ujson.Str] =
              labels.map(l => ujson.Str(l.tagName.name))
            ujson.Obj(("address", address.toString),
                      ("labels", ujson.Arr.from(tagNames)))
          }.toVector
          Server.httpSuccess(ujson.Arr.from(json))
        }
      }
    case ServerCommand("dropaddresslabel", arr) =>
      withValidServerCommand(DropAddressLabel.fromJsArr(arr)) {
        case DropAddressLabel(address, label) =>
          complete {
            val tagName = AddressLabelTagName(label)
            val droppedF = wallet.dropAddressTagName(address, tagName)
            droppedF.map(handleTagResponse)
          }
      }
    case ServerCommand("dropaddresslabels", arr) =>
      withValidServerCommand(DropAddressLabels.fromJsArr(arr)) {
        case DropAddressLabels(address) =>
          complete {
            val droppedF =
              wallet.dropAddressTagType(address, AddressLabelTagType)
            droppedF.map(handleTagResponse)
          }
      }

    case ServerCommand("getdlcoffer", arr) =>
      GetDLCOffer.fromJsArr(arr) match {
        case Failure(exception) =>
          complete(Server.httpBadRequest(exception))
        case Success(GetDLCOffer(tempContractId)) =>
          complete {
            for {
              dlcOpt <- wallet.findDLCByTemporaryContractId(tempContractId)
              dlc = dlcOpt.getOrElse(
                throw new IllegalArgumentException(
                  s"Cannot find a DLC with temp contact ID $tempContractId"))
              offerOpt <- wallet.getDLCOffer(dlc.dlcId)
              offer = offerOpt.getOrElse(
                throw new IllegalArgumentException(
                  s"Cannot find an offer with for DLC ID ${dlc.dlcId}"))
            } yield {
              Server.httpSuccess(offer.toMessage.hex)
            }
          }
      }

    case ServerCommand("getdlcs", arr) =>
      GetDLCs.fromJsArr(arr) match {
        case Success(GetDLCs(Some(contactId))) =>
          complete {
            wallet.listDLCsByContact(contactId).map { dlcs =>
              Server.httpSuccess(dlcs.map(writeJs(_)))
            }
          }
        case Success(GetDLCs(None)) =>
          complete {
            wallet.listDLCs().map { dlcs =>
              Server.httpSuccess(dlcs.map(writeJs(_)))
            }
          }
        case Failure(exception) =>
          complete(Server.httpBadRequest(exception))
      }

    case ServerCommand("getdlc", arr) =>
      GetDLC.fromJsArr(arr) match {
        case Failure(exception) =>
          complete(Server.httpBadRequest(exception))
        case Success(GetDLC(paramHash)) =>
          complete {
            wallet.findDLC(paramHash).map {
              case None => Server.httpSuccess(ujson.Null)
              case Some(dlc) =>
                Server.httpSuccess(writeJs(dlc))
            }
          }
      }

    case ServerCommand("canceldlc", arr) =>
      GetDLC.fromJsArr(arr) match {
        case Failure(exception) =>
          complete(Server.httpBadRequest(exception))
        case Success(GetDLC(paramHash)) =>
          complete {
            wallet.cancelDLC(paramHash).map { _ =>
              Server.httpSuccess("Success")
            }
          }
      }

    case ServerCommand("createdlcoffer", arr) =>
      CreateDLCOffer.fromJsArr(arr) match {
        case Failure(exception) =>
          complete(Server.httpBadRequest(exception))
        case Success(
              CreateDLCOffer(contractInfo,
                             collateral,
                             feeRateOpt,
                             locktimeOpt,
                             refundLT,
                             payoutAddressOpt,
                             changeAddressOpt,
                             peerAddressOpt)) =>
          complete {
            val announcements = contractInfo.oracleInfo match {
              case OracleInfoV0TLV(announcement)        => Vector(announcement)
              case OracleInfoV1TLV(_, announcements)    => announcements
              case OracleInfoV2TLV(_, announcements, _) => announcements
            }
            if (!announcements.forall(_.validateSignature)) {
              throw new RuntimeException(
                s"Received Oracle announcement with invalid signature! ${announcements
                  .map(_.hex)}")
            }

            val offerF = locktimeOpt match {
              case Some(locktime) =>
                wallet
                  .createDLCOffer(contractInfo,
                                  collateral,
                                  feeRateOpt,
                                  locktime,
                                  refundLT,
                                  peerAddressOpt,
                                  payoutAddressOpt,
                                  changeAddressOpt)
              case None =>
                wallet
                  .createDLCOffer(contractInfo,
                                  collateral,
                                  feeRateOpt,
                                  refundLT,
                                  peerAddressOpt,
                                  payoutAddressOpt,
                                  changeAddressOpt)
            }

            offerF.map { offer =>
              Server.httpSuccess(offer.toMessage.hex)
            }
          }
      }

    case ServerCommand("acceptdlcoffer", arr) =>
      AcceptDLCOffer.fromJsArr(arr) match {
        case Failure(exception) =>
          complete(Server.httpBadRequest(exception))
        case Success(
              AcceptDLCOffer(offer,
                             payoutAddressOpt,
                             changeAddressOpt,
                             peerAddressOpt)) =>
          complete {
            wallet
              .acceptDLCOffer(offer.tlv,
                              peerAddressOpt,
                              payoutAddressOpt,
                              changeAddressOpt)
              .map { accept =>
                Server.httpSuccess(accept.toMessage.hex)
              }
          }
      }

    case ServerCommand("acceptdlcofferfromfile", arr) =>
      DLCDataFromFile.fromJsArr(arr) match {
        case Failure(exception) =>
          complete(Server.httpBadRequest(exception))
        case Success(
              DLCDataFromFile(path,
                              destOpt,
                              payoutAddressOpt,
                              changeAddressOpt)) =>
          complete {

            val hex = Files.readAllLines(path).get(0)

            val offerMessage = LnMessageFactory(DLCOfferTLV).fromHex(hex)

            wallet
              .acceptDLCOffer(offerMessage.tlv,
                              None,
                              payoutAddressOpt,
                              changeAddressOpt)
              .map { accept =>
                val ret = handleDestinationOpt(accept.toMessage.hex, destOpt)
                Server.httpSuccess(ret)
              }
          }
      }

    case ServerCommand("signdlc", arr) =>
      SignDLC.fromJsArr(arr) match {
        case Failure(exception) =>
          complete(Server.httpBadRequest(exception))
        case Success(SignDLC(accept)) =>
          complete {
            wallet
              .signDLC(accept.tlv)
              .map { sign =>
                Server.httpSuccess(sign.toMessage.hex)
              }
          }
      }

    case ServerCommand("signdlcfromfile", arr) =>
      DLCDataFromFile.fromJsArr(arr) match {
        case Failure(exception) =>
          complete(Server.httpBadRequest(exception))
        case Success(DLCDataFromFile(path, destOpt, _, _)) =>
          complete {

            val hex = Files.readAllLines(path).get(0)

            val acceptMessage = LnMessageFactory(DLCAcceptTLV).fromHex(hex)

            wallet
              .signDLC(acceptMessage.tlv)
              .map { sign =>
                val ret = handleDestinationOpt(sign.toMessage.hex, destOpt)
                Server.httpSuccess(ret)
              }
          }
      }

    case ServerCommand("adddlcsigs", arr) =>
      AddDLCSigs.fromJsArr(arr) match {
        case Failure(exception) =>
          complete(Server.httpBadRequest(exception))
        case Success(AddDLCSigs(sigs)) =>
          complete {
            wallet.addDLCSigs(sigs.tlv).map { db =>
              Server.httpSuccess(
                s"Successfully added sigs to DLC ${db.contractIdOpt.get.toHex}")
            }
          }
      }

    case ServerCommand("adddlcsigsfromfile", arr) =>
      DLCDataFromFile.fromJsArr(arr) match {
        case Failure(exception) =>
          complete(Server.httpBadRequest(exception))
        case Success(DLCDataFromFile(path, _, _, _)) =>
          complete {

            val hex = Files.readAllLines(path).get(0)

            val signMessage = LnMessageFactory(DLCSignTLV).fromHex(hex)

            wallet.addDLCSigs(signMessage.tlv).map { db =>
              Server.httpSuccess(
                s"Successfully added sigs to DLC ${db.contractIdOpt.get.toHex}")
            }
          }
      }

    case ServerCommand("adddlcsigsandbroadcast", arr) =>
      AddDLCSigs.fromJsArr(arr) match {
        case Failure(exception) =>
          complete(Server.httpBadRequest(exception))
        case Success(AddDLCSigs(sigs)) =>
          complete {
            for {
              _ <- wallet.addDLCSigs(sigs.tlv)
              tx <- wallet.broadcastDLCFundingTx(sigs.tlv.contractId)
            } yield Server.httpSuccess(tx.txIdBE.hex)
          }
      }

    case ServerCommand("adddlcsigsandbroadcastfromfile", arr) =>
      DLCDataFromFile.fromJsArr(arr) match {
        case Failure(exception) =>
          complete(Server.httpBadRequest(exception))
        case Success(DLCDataFromFile(path, _, _, _)) =>
          val hex = Files.readAllLines(path).get(0)

          val signMessage = LnMessageFactory(DLCSignTLV).fromHex(hex)
          complete {
            for {
              _ <- wallet.addDLCSigs(signMessage.tlv)
              tx <- wallet.broadcastDLCFundingTx(signMessage.tlv.contractId)
            } yield Server.httpSuccess(tx.txIdBE.hex)
          }
      }

    case ServerCommand("getdlcfundingtx", arr) =>
      GetDLCFundingTx.fromJsArr(arr) match {
        case Failure(exception) =>
          complete(Server.httpBadRequest(exception))
        case Success(GetDLCFundingTx(contractId)) =>
          complete {
            wallet.getDLCFundingTx(contractId).map { tx =>
              Server.httpSuccess(tx.hex)
            }
          }
      }

    case ServerCommand("broadcastdlcfundingtx", arr) =>
      BroadcastDLCFundingTx.fromJsArr(arr) match {
        case Failure(exception) =>
          complete(Server.httpBadRequest(exception))
        case Success(BroadcastDLCFundingTx(contractId)) =>
          complete {
            wallet.broadcastDLCFundingTx(contractId).map { tx =>
              Server.httpSuccess(tx.txIdBE.hex)
            }
          }
      }

    case ServerCommand("executedlc", arr) =>
      ExecuteDLC.fromJsArr(arr) match {
        case Failure(exception) =>
          complete(Server.httpBadRequest(exception))
        case Success(ExecuteDLC(contractId, sigs, noBroadcast)) =>
          complete {
            for {
              txOpt <- wallet.executeDLC(contractId, sigs)
              retOpt <- {
                txOpt match {
                  case Some(tx) =>
                    handleBroadcastable(tx, noBroadcast)
                      .map(_.hex)
                      .map(Some(_))
                  case None =>
                    Future.successful(None)
                }
              }
            } yield {
              retOpt match {
                case Some(ret) =>
                  Server.httpSuccess(ret)
                case None =>
                  Server.httpError(
                    s"Cannot execute DLC with contractId=${contractId.toHex}")
              }
            }
          }
      }

    case ServerCommand("executedlcrefund", arr) =>
      ExecuteDLCRefund.fromJsArr(arr) match {
        case Failure(exception) =>
          complete(Server.httpBadRequest(exception))
        case Success(ExecuteDLCRefund(contractId, noBroadcast)) =>
          complete {
            for {
              tx <- wallet.executeDLCRefund(contractId)
              ret <- handleBroadcastable(tx, noBroadcast)
            } yield {
              Server.httpSuccess(ret.hex)
            }
          }
      }

    case ServerCommand("sendtoaddress", arr) =>
      withValidServerCommand(SendToAddress.fromJsArr(arr)) {
        case SendToAddress(address,
                           bitcoins,
                           satoshisPerVirtualByteOpt,
                           noBroadcast) =>
          complete {
            for {
              tx <- wallet.sendToAddress(address,
                                         bitcoins,
                                         satoshisPerVirtualByteOpt)
              retStr <- handleBroadcastable(tx, noBroadcast)
            } yield {
              Server.httpSuccess(retStr.hex)
            }
          }
      }

    case ServerCommand("sendfromoutpoints", arr) =>
      withValidServerCommand(SendFromOutpoints.fromJsArr(arr)) {
        case SendFromOutpoints(outPoints,
                               address,
                               bitcoins,
                               satoshisPerVirtualByteOpt) =>
          complete {
            for {
              tx <- wallet.sendFromOutPoints(outPoints,
                                             address,
                                             bitcoins,
                                             satoshisPerVirtualByteOpt)
              _ <- wallet.broadcastTransaction(tx)
            } yield Server.httpSuccess(tx.txIdBE)
          }
      }

    case ServerCommand("sweepwallet", arr) =>
      withValidServerCommand(SweepWallet.fromJsArr(arr)) {
        case SweepWallet(address, feeRateOpt) =>
          complete {
            for {
              tx <- wallet.sweepWallet(address, feeRateOpt)
              _ <- wallet.broadcastTransaction(tx)
            } yield Server.httpSuccess(tx.txIdBE)
          }
      }

    case ServerCommand("sendwithalgo", arr) =>
      withValidServerCommand(SendWithAlgo.fromJsArr(arr)) {
        case SendWithAlgo(address, bitcoins, satoshisPerVirtualByteOpt, algo) =>
          complete {
            for {
              tx <- wallet.sendWithAlgo(address,
                                        bitcoins,
                                        satoshisPerVirtualByteOpt,
                                        algo)
              _ <- wallet.broadcastTransaction(tx)
            } yield Server.httpSuccess(tx.txIdBE)
          }
      }

    case ServerCommand("signpsbt", arr) =>
      withValidServerCommand(SignPSBT.fromJsArr(arr)) { case SignPSBT(psbt) =>
        complete {
          wallet.signPSBT(psbt).map { signed =>
            Server.httpSuccess(signed.base64)
          }
        }
      }

    case ServerCommand("opreturncommit", arr) =>
      withValidServerCommand(OpReturnCommit.fromJsArr(arr)) {
        case OpReturnCommit(message, hashMessage, satoshisPerVirtualByteOpt) =>
          complete {
            for {
              tx <- wallet.makeOpReturnCommitment(message,
                                                  hashMessage,
                                                  satoshisPerVirtualByteOpt)
              _ <- wallet.broadcastTransaction(tx)
            } yield {
              Server.httpSuccess(tx.txIdBE)
            }
          }
      }

    case ServerCommand("bumpfeerbf", arr) =>
      withValidServerCommand(BumpFee.fromJsArr(arr)) {
        case BumpFee(txId, feeRate) =>
          complete {
            for {
              tx <- wallet.bumpFeeRBF(txId, feeRate)
              _ <- wallet.broadcastTransaction(tx)
            } yield Server.httpSuccess(tx.txIdBE)
          }
      }

    case ServerCommand("bumpfeecpfp", arr) =>
      withValidServerCommand(BumpFee.fromJsArr(arr)) {
        case BumpFee(txId, feeRate) =>
          complete {
            for {
              tx <- wallet.bumpFeeCPFP(txId, feeRate)
              _ <- wallet.broadcastTransaction(tx)
            } yield Server.httpSuccess(tx.txIdBE)
          }
      }

    case ServerCommand("rescan", arr) =>
      withValidServerCommand(Rescan.fromJsArr(arr)) {
        case Rescan(batchSize,
                    startBlock,
                    endBlock,
                    force,
                    ignoreCreationTime) =>
          complete {
            val res = for {
              empty <- wallet.isEmpty()
              msg <-
                if (force || empty) {
                  wallet
                    .rescanNeutrinoWallet(
                      startOpt = startBlock,
                      endOpt = endBlock,
                      addressBatchSize =
                        batchSize.getOrElse(wallet.discoveryBatchSize()),
                      useCreationTime = !ignoreCreationTime,
                      force = false)
                  Future.successful("Rescan started.")
                } else {
                  Future.successful(
                    "DANGER! The wallet is not empty, however the rescan " +
                      "process destroys all existing records and creates new ones. " +
                      "Use force option if you really want to proceed. " +
                      "Don't forget to backup the wallet database.")
                }
            } yield msg
            res.map(msg => Server.httpSuccess(msg))
          }
      }

    case ServerCommand("getutxos", _) =>
      complete {
        wallet.listUtxos().map { utxos =>
          val json = utxos.map(spendingInfoDbToJson)
          Server.httpSuccess(json)
        }
      }

    case ServerCommand("listreservedutxos", _) =>
      complete {
        wallet.listUtxos(TxoState.Reserved).map { utxos =>
          val json = utxos.map(spendingInfoDbToJson)
          Server.httpSuccess(json)
        }
      }

    case ServerCommand("getaddresses", _) =>
      complete {
        wallet.listAddresses().map { addressDbs =>
          val addresses = addressDbs.map(_.address)
          Server.httpSuccess(addresses)
        }
      }

    case ServerCommand("getspentaddresses", _) =>
      complete {
        wallet.listSpentAddresses().map { addressDbs =>
          val addresses = addressDbs.map(_.address)
          Server.httpSuccess(addresses)
        }
      }

    case ServerCommand("getfundedaddresses", _) =>
      complete {
        wallet.listFundedAddresses().map { addressDbs =>
          val addressAndValues = addressDbs.map { case (addressDb, value) =>
            Obj(
              "address" -> Str(addressDb.address.value),
              "value" -> Num(value.satoshis.toLong.toDouble)
            )
          }

          Server.httpSuccess(addressAndValues)
        }
      }

    case ServerCommand("getunusedaddresses", _) =>
      complete {
        wallet.listUnusedAddresses().map { addressDbs =>
          val addresses = addressDbs.map(_.address)
          Server.httpSuccess(addresses)
        }
      }

    case ServerCommand("getaccounts", _) =>
      complete {
        wallet.listAccounts().map { accounts =>
          val xpubs = accounts.map(_.xpub)
          Server.httpSuccess(xpubs)
        }
      }

    case ServerCommand("getaddressinfo", arr) =>
      withValidServerCommand(GetAddressInfo.fromJsArr(arr)) {
        case GetAddressInfo(address) =>
          complete {
            wallet.getAddressInfo(address).map {
              case Some(addressInfo) =>
                val json = Obj(
                  "pubkey" -> Str(addressInfo.pubkey.hex),
                  "path" -> Str(addressInfo.path.toString)
                )
                Server.httpSuccess(json)
              case None =>
                Server.httpSuccess("Wallet does not contain address")
            }
          }
      }

    case ServerCommand("createnewaccount", _) =>
      complete {
        for {
          newWallet <- wallet.createNewAccount(wallet.keyManager.kmParams)
          accounts <- newWallet.listAccounts()
        } yield {
          val xpubs = accounts.map(_.xpub)
          Server.httpSuccess(xpubs)
        }
      }

    case ServerCommand("keymanagerpassphrasechange", arr) =>
      withValidServerCommand(KeyManagerPassphraseChange.fromJsArr(arr)) {
        case KeyManagerPassphraseChange(oldPassword, newPassword) =>
          complete {
            val path = walletConf.seedPath
            WalletStorage.changeAesPassword(path,
                                            Some(oldPassword),
                                            Some(newPassword))

            Server.httpSuccess(ujson.Null)
          }
      }

    case ServerCommand("keymanagerpassphraseset", arr) =>
      withValidServerCommand(KeyManagerPassphraseSet.fromJsArr(arr)) {
        case KeyManagerPassphraseSet(password) =>
          complete {
            val path = walletConf.seedPath
            WalletStorage.changeAesPassword(path, None, Some(password))

            Server.httpSuccess(ujson.Null)
          }
      }

    case ServerCommand("importseed", arr) =>
      withValidServerCommand(ImportSeed.fromJsArr(arr)) {
        case ImportSeed(walletNameOpt, mnemonic, passwordOpt) =>
          complete {
            val seedPath = getSeedPath(walletNameOpt)

            val creationTime = Instant.ofEpochSecond(WalletStorage.GENESIS_TIME)

            val mnemonicState = passwordOpt match {
              case Some(pass) =>
                DecryptedMnemonic(mnemonic,
                                  creationTime,
                                  backupTimeOpt = None,
                                  imported = true)
                  .encrypt(pass)
              case None =>
                DecryptedMnemonic(mnemonic,
                                  creationTime,
                                  backupTimeOpt = None,
                                  imported = true)
            }

            WalletStorage.writeSeedToDisk(seedPath, mnemonicState)

            Server.httpSuccess(ujson.Null)
          }
      }

    case ServerCommand("exportseed", arr) =>
      withValidServerCommand(ExportSeed.fromJsArr(arr)) {
        case ExportSeed(walletNameOpt, passwordOpt) =>
          complete {
            val seedPath = getSeedPath(walletNameOpt)

            Server.httpSuccess(
              WalletStorage
                .readDecryptedSeedPhraseForBackup(seedPath, passwordOpt)
                .get)
          }
      }

    case ServerCommand("markseedasbackedup", arr) =>
      withValidServerCommand(MarkSeedAsBackedUp.fromJsArr(arr)) {
        case MarkSeedAsBackedUp(walletNameOpt, passwordOpt) =>
          complete {
            val seedPath = getSeedPath(walletNameOpt)

            WalletStorage.markSeedAsBackedUp(seedPath, passwordOpt).get
            Server.httpSuccess("ok")
          }
      }

    case ServerCommand("getseedbackuptime", arr) =>
      withValidServerCommand(GetSeedBackupTime.fromJsArr(arr)) {
        case GetSeedBackupTime(walletNameOpt, passwordOpt) =>
          complete {
            val seedPath = getSeedPath(walletNameOpt)

            val backupTimeOpt = WalletStorage
              .getSeedBackupTime(seedPath, passwordOpt)
              .get

            val backupTimeJs: ujson.Value = backupTimeOpt match {
              case Some(value) => ujson.Num(value.getEpochSecond.toDouble)
              case None        => ujson.Null
            }

            Server.httpSuccess(backupTimeJs)
          }
      }

    case ServerCommand("importxprv", arr) =>
      withValidServerCommand(ImportXprv.fromJsArr(arr)) {
        case ImportXprv(walletNameOpt, xprv, passwordOpt) =>
          complete {
            val seedPath = getSeedPath(walletNameOpt)

            val creationTime = Instant.ofEpochSecond(WalletStorage.GENESIS_TIME)

            val mnemonicState = passwordOpt match {
              case Some(pass) =>
                DecryptedExtPrivKey(xprv,
                                    creationTime,
                                    backupTimeOpt = None,
                                    imported = true)
                  .encrypt(pass)
              case None =>
                DecryptedExtPrivKey(xprv,
                                    creationTime,
                                    backupTimeOpt = None,
                                    imported = true)
            }

            WalletStorage.writeSeedToDisk(seedPath, mnemonicState)

            Server.httpSuccess(ujson.Null)
          }
      }

    case ServerCommand("sendrawtransaction", arr) =>
      withValidServerCommand(SendRawTransaction.fromJsArr(arr)) {
        case SendRawTransaction(tx) =>
          complete {
            wallet.broadcastTransaction(tx).map { _ =>
              Server.httpSuccess(tx.txIdBE)
            }
          }
      }

    case ServerCommand("estimatefee", _) =>
      complete {
        val feeRateF = wallet
          .getFeeRate()
          .recover { case scala.util.control.NonFatal(exn) =>
            logger.error(
              s"Failed to fetch fee rate from wallet, returning -1 sats/vbyte",
              exn)
            SatoshisPerVirtualByte.negativeOne
          }

        feeRateF.map(f => Server.httpSuccess(f.toSatsPerVByte))
      }

    case ServerCommand("getdlcwalletaccounting", _) =>
      complete {
        wallet.getWalletAccounting().map { accounting =>
          Server.httpSuccess(writeJs(accounting))
        }
      }

    case ServerCommand("listwallets", _) =>
      complete {
        val list = kmConf.seedFolder.toFile
          .list()
          .toVector
          .flatMap { fn =>
            fn
              .split(WalletStorage.ENCRYPTED_SEED_FILE_NAME)
              .headOption
              .flatMap(wn =>
                if (wn.endsWith("-")) Some(wn.substring(0, wn.length - 1))
                else None)
          }
        Server.httpSuccess(list)
      }

    case ServerCommand("loadwallet", arr) =>
      withValidServerCommand(LoadWallet.fromJsArr(arr)) {
        case LoadWallet(walletNameOpt, aesPasswordOpt, _) =>
          complete {
            loadWallet(walletNameOpt, aesPasswordOpt).map { _ =>
              Server.httpSuccess(walletNameOpt.getOrElse(""))
            }
          }
      }

  }

  private def getSeedPath(walletNameOpt: Option[String]): Path = {
    kmConf.seedFolder.resolve(
      walletNameOpt
        .map(_ + "-")
        .getOrElse("") + WalletStorage.ENCRYPTED_SEED_FILE_NAME)
  }

  /** Returns information about the state of our wallet */
  def getInfo: Future[Obj] = {
    for {
      info <- wallet.getInfo()
    } yield {
      Obj(
        WalletAppConfig.moduleName ->
          Obj(
            KeyManagerAppConfig.moduleName -> Obj(
              "rootXpub" -> Str(info.rootXpub.toString)
            ),
<<<<<<< HEAD
            "walletName" -> Str(info.walletName),
            "xpub" -> Str(info.xpub.toString),
            "hdPath" -> Str(info.hdAccount.toString),
            "height" -> Num(info.height),
            "blockHash" -> Str(info.blockHash.hex),
            "rescan" -> info.rescan
=======
            "walletName" -> Str(walletConf.walletNameOpt.getOrElse("")),
            "xpub" -> Str(accountDb.xpub.toString),
            "hdPath" -> Str(accountDb.hdAccount.toString),
            "height" -> Num(walletState.height),
            "blockHash" -> Str(walletState.blockHash.hex),
            "rescan" -> rescan,
            "imported" -> wallet.keyManager.imported
>>>>>>> 5b44c074
          )
      )
    }
  }

  private def formatCurrencyUnit(
      currencyUnit: CurrencyUnit,
      isSats: Boolean): Double = {
    if (isSats) {
      currencyUnit.satoshis.toBigDecimal.toDouble
    } else {
      Bitcoins(currencyUnit.satoshis).toBigDecimal.toDouble
    }
  }

  private def handleTagResponse(numDropped: Int): HttpEntity.Strict = {
    if (numDropped <= 0) {
      Server.httpSuccess(s"Address had no labels")
    } else if (numDropped == 1) {
      Server.httpSuccess(s"$numDropped label dropped")
    } else {
      Server.httpSuccess(s"$numDropped labels dropped")
    }
  }
}<|MERGE_RESOLUTION|>--- conflicted
+++ resolved
@@ -1038,22 +1038,13 @@
             KeyManagerAppConfig.moduleName -> Obj(
               "rootXpub" -> Str(info.rootXpub.toString)
             ),
-<<<<<<< HEAD
             "walletName" -> Str(info.walletName),
             "xpub" -> Str(info.xpub.toString),
             "hdPath" -> Str(info.hdAccount.toString),
             "height" -> Num(info.height),
             "blockHash" -> Str(info.blockHash.hex),
-            "rescan" -> info.rescan
-=======
-            "walletName" -> Str(walletConf.walletNameOpt.getOrElse("")),
-            "xpub" -> Str(accountDb.xpub.toString),
-            "hdPath" -> Str(accountDb.hdAccount.toString),
-            "height" -> Num(walletState.height),
-            "blockHash" -> Str(walletState.blockHash.hex),
-            "rescan" -> rescan,
-            "imported" -> wallet.keyManager.imported
->>>>>>> 5b44c074
+            "rescan" -> info.rescan,
+            "imported" -> info.imported
           )
       )
     }
