package org.bitcoins.server

import akka.actor.ActorSystem
import akka.http.scaladsl.server.Directives._
import akka.http.scaladsl.server._
import org.bitcoins.commons.rpc._
import org.bitcoins.commons.serializers.Picklers
import org.bitcoins.core.api.dlc.node.DLCNodeApi
import org.bitcoins.core.api.dlc.wallet.db.IncomingDLCOfferDb
import org.bitcoins.core.protocol.dlc.models.{
  EnumSingleOracleInfo,
  NumericSingleOracleInfo,
  SingleContractInfo
}
import org.bitcoins.core.protocol.tlv.{
  EnumEventDescriptorV0TLV,
  NumericEventDescriptorTLV
}
import org.bitcoins.core.util.DLCUtil
import org.bitcoins.server.routes._
import ujson._
import upickle.default._

import scala.concurrent.Future

case class DLCRoutes(dlcNode: DLCNodeApi)(implicit system: ActorSystem)
    extends ServerRoute {

  import system.dispatcher

  override def handleCommand: PartialFunction[ServerCommand, Route] = {
    case ServerCommand("getdlchostaddress", _) =>
      complete {
        dlcNode.getHostAddress.map { addr =>
          // need to do this otherwise string will contain <unresolved>
          val str = s"${addr.getHostName}:${addr.getPort}"
          Server.httpSuccess(str)
        }
      }

    case ServerCommand("acceptdlc", arr) =>
      withValidServerCommand(AcceptDLC.fromJsArr(arr)) {
        case AcceptDLC(offer, address, payoutAddressOpt, changeAddressOpt) =>
          complete {
            dlcNode
              .acceptDLCOffer(address,
                              offer,
                              payoutAddressOpt,
                              changeAddressOpt)
              .map { accept =>
                Server.httpSuccess(accept.toMessage.hex)
              }
          }
      }

    case ServerCommand("createcontractinfo", arr) =>
      withValidServerCommand(CreateContractInfo.fromJsArr(arr)) {
        case create: CreateContractInfo =>
          complete {
            val oracleInfo =
              create.announcementTLV.eventTLV.eventDescriptor match {
                case _: NumericEventDescriptorTLV =>
                  NumericSingleOracleInfo(create.announcementTLV)
                case _: EnumEventDescriptorV0TLV =>
                  EnumSingleOracleInfo(create.announcementTLV)
              }
            val contractInfo = SingleContractInfo(create.totalCollateral,
                                                  create.ContractDescriptorTLV,
                                                  oracleInfo)
            Server.httpSuccess(contractInfo.hex)
          }
      }

    case ServerCommand("offers-list", _) =>
      complete {
        dlcNode.wallet.listIncomingDLCOffers().map { offers =>
          def toJson(io: IncomingDLCOfferDb): Value = {
            Obj(
              "hash" -> io.hash.hex,
              "receivedAt" -> Num(io.receivedAt.getEpochSecond.toDouble),
              "peer" -> io.peer.map(Str).getOrElse(Null),
              "message" -> io.message.map(Str).getOrElse(Null),
              "offerTLV" -> io.offerTLV.hex
            )
          }

          Server.httpSuccess(offers.map(toJson))
        }
      }

    case ServerCommand("offer-add", arr) =>
      withValidServerCommand(OfferAdd.fromJsArr(arr)) { register =>
        complete {
          dlcNode.wallet
            .registerIncomingDLCOffer(register.offerTLV,
                                      register.peer,
                                      register.message)
            .map { hash =>
              Server.httpSuccess(hash.hex)
            }
        }
      }

    case ServerCommand("offer-remove", arr) =>
      withValidServerCommand(OfferRemove.fromJsArr(arr)) { reject =>
        complete {
          dlcNode.wallet.rejectIncomingDLCOffer(reject.hash).map { _ =>
            Server.httpSuccess(reject.hash.hex)
          }
        }
      }

    case ServerCommand("offer-send", arr) =>
      withValidServerCommand(OfferSend.fromJsArr(arr)) {
        case OfferSend(remoteAddress, message, offerE) =>
          complete {
            offerE match {
              case Left(offerTLV) =>
                dlcNode
                  .sendDLCOffer(remoteAddress, message, offerTLV)
                  .map { tempContractId =>
                    Server.httpSuccess(tempContractId.hex)
                  }
              case Right(tempContractId) =>
                dlcNode
                  .sendDLCOffer(remoteAddress, message, tempContractId)
                  .map { tempContractId =>
                    Server.httpSuccess(tempContractId.hex)
                  }
            }
          }
      }

    case ServerCommand("contacts-list", _) =>
      complete {
        dlcNode.wallet.listDLCContacts().map { contacts =>
          val json = contacts.map(c =>
            upickle.default.writeJs(c)(Picklers.contactDbPickler))
          Server.httpSuccess(json)
        }
      }

    case ServerCommand("contact-add", arr) =>
      withValidServerCommand(ContactAdd.fromJsArr(arr)) { contactAdd =>
        complete {
          dlcNode.wallet
            .addDLCContact(contactAdd.toDLCContactDb)
            .map { _ =>
              Server.httpSuccess("ok")
            }
        }
      }

    case ServerCommand("contact-remove", arr) =>
      withValidServerCommand(ContactRemove.fromJsArr(arr)) { contactAdd =>
        complete {
          dlcNode.wallet
            .removeDLCContact(contactAdd.address)
            .map { _ =>
              Server.httpSuccess("ok")
            }
        }
      }

    case ServerCommand("dlc-contact-add", arr) =>
      withValidServerCommand(DLCContactAdd.fromJsArr(arr)) { dlcContactAdd =>
        complete {
          dlcNode.wallet
            .addDLCContactMapping(dlcContactAdd.dlcId, dlcContactAdd.address)
            .map { _ =>
              val dlcId = dlcContactAdd.dlcId.hex
              val contactId =
                dlcContactAdd.address.getHostName + ":" + dlcContactAdd.address.getPort
              Server.httpSuccess(
                ujson.Obj("dlcId" -> dlcId, "contactId" -> contactId))
            }
        }
      }

    case ServerCommand("dlc-contact-remove", arr) =>
      withValidServerCommand(DLCContactRemove.fromJsArr(arr)) {
        dlcContactRemove =>
          complete {
            dlcNode.wallet
              .removeDLCContactMapping(dlcContactRemove.dlcId)
              .map { _ =>
                Server.httpSuccess("ok")
              }
          }
      }

<<<<<<< HEAD
    case ServerCommand("payoutcurvetocsv", arr) =>
      withValidServerCommand(PayoutCurveToCSV.fromJsArr(arr)) {
        payoutCurveToCSV =>
          complete {
            Future(
              DLCUtil.writePayoutCurveAsCSV(
                payoutCurveToCSV.filename,
                payoutCurveToCSV.toContractDescriptor,
                payoutCurveToCSV.totalCollateralOpt,
                payoutCurveToCSV.outcomeLabelOpt.getOrElse("Outcome"),
                payoutCurveToCSV.payoutLabelOpt.getOrElse("Payout"),
                payoutCurveToCSV.emptyFirstColumn
              )).map { _ =>
              Server.httpSuccess("ok")
            }
          }
      }

=======
    case ServerCommand("checkconnection", arr) =>
      withValidServerCommand(DLCCheckConnection.fromJsArr(arr)) { addr =>
        complete {
          Future(dlcNode.checkPeerConnection(addr.address)).map { _ =>
            Server.httpSuccess("initiated")
          }
        }
      }
>>>>>>> 88fce932
  }
}<|MERGE_RESOLUTION|>--- conflicted
+++ resolved
@@ -189,7 +189,6 @@
           }
       }
 
-<<<<<<< HEAD
     case ServerCommand("payoutcurvetocsv", arr) =>
       withValidServerCommand(PayoutCurveToCSV.fromJsArr(arr)) {
         payoutCurveToCSV =>
@@ -208,7 +207,6 @@
           }
       }
 
-=======
     case ServerCommand("checkconnection", arr) =>
       withValidServerCommand(DLCCheckConnection.fromJsArr(arr)) { addr =>
         complete {
@@ -217,6 +215,5 @@
           }
         }
       }
->>>>>>> 88fce932
   }
 }