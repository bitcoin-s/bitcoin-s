package org.bitcoins.server

import akka.actor.ActorSystem
import grizzled.slf4j.Logging
import org.bitcoins.core.api.chain.ChainQueryApi
import org.bitcoins.core.api.dlc.wallet.DLCNeutrinoHDWalletApi
import org.bitcoins.core.api.feeprovider.FeeRateApi
import org.bitcoins.core.api.node.NodeApi
import org.bitcoins.core.util.StartStopAsync
import org.bitcoins.core.wallet.rescan.RescanState
import org.bitcoins.crypto.AesPassword
import org.bitcoins.dlc.wallet.DLCAppConfig
import org.bitcoins.node.NodeCallbacks
import org.bitcoins.node.callback.NodeCallbackStreamManager
import org.bitcoins.node.models.NodeStateDescriptorDAO
import org.bitcoins.rpc.client.common.BitcoindRpcClient
import org.bitcoins.server.util.CallbackUtil
import org.bitcoins.wallet.WalletHolder
import org.bitcoins.wallet.config.WalletAppConfig
import org.bitcoins.wallet.models.SpendingInfoDAO

import scala.concurrent.{ExecutionContext, Future}

/** A trait used to help load a different load and discard the current wallet in memory
  * This trait encapsulates the heavy lifting done in the 'loadwallet' RPC command
  */
sealed trait DLCWalletLoaderApi extends Logging with StartStopAsync[Unit] {

  override def start(): Future[Unit] = Future.unit
  protected def conf: BitcoinSAppConfig

  implicit protected def system: ActorSystem

  /** Sets rescan state in the loader, we need this to be able to
    * cleanly shutdown a wallet in the middle of a rescan
    */
  def setRescanState(rescanState: RescanState): Unit
  def clearRescanState(): Unit

  def isRescanStateEmpty: Boolean

  def load(
      walletNameOpt: Option[String],
      aesPasswordOpt: Option[AesPassword]): Future[
    (WalletHolder, WalletAppConfig, DLCAppConfig)]

  protected def loadWallet(
      walletHolder: WalletHolder,
      chainQueryApi: ChainQueryApi,
      nodeApi: NodeApi,
      feeProviderApi: FeeRateApi,
      walletNameOpt: Option[String],
      aesPasswordOpt: Option[AesPassword])(implicit
      ec: ExecutionContext): Future[
    (DLCNeutrinoHDWalletApi, WalletAppConfig, DLCAppConfig)] = {
    logger.info(
      s"Loading wallet with bitcoind backend, walletName=${walletNameOpt.getOrElse("DEFAULT")}")
    val stoppedCallbacksF = conf.nodeConf.callBacks match {
      case manager: NodeCallbackStreamManager =>
        manager.stop()
      case _: NodeCallbacks =>
        Future.unit
    }
    val walletName =
      walletNameOpt.getOrElse(WalletAppConfig.DEFAULT_WALLET_NAME)

    for {
      _ <- stoppedCallbacksF
      (walletConfig, dlcConfig) <- updateWalletConfigs(walletName,
                                                       aesPasswordOpt)
      _ <- {
        if (walletHolder.isInitialized) {
          walletHolder
            .stop()
            .map(_ => ())
        } else {
          Future.unit
        }
      }
      _ <- walletConfig.start()
      _ <- dlcConfig.start()
      dlcWallet <- dlcConfig.createDLCWallet(
        nodeApi = nodeApi,
        chainQueryApi = chainQueryApi,
        feeRateApi = feeProviderApi
      )(walletConfig)
    } yield (dlcWallet, walletConfig, dlcConfig)
  }

  protected def updateWalletConfigs(
      walletName: String,
      aesPasswordOpt: Option[AesPassword])(implicit
      ec: ExecutionContext): Future[(WalletAppConfig, DLCAppConfig)] = {
    val kmConfigF = Future.successful(
      conf.walletConf.kmConf.copy(walletNameOverride = Some(walletName),
                                  aesPasswordOverride = aesPasswordOpt))

    (for {
      kmConfig <- kmConfigF
      _ = if (!kmConfig.seedExists())
        throw new RuntimeException(s"Wallet `${walletName}` does not exist")

      // First thing start the key manager to be able to fail fast if the password is invalid
      _ <- kmConfig.start()

      walletConfig = conf.walletConf.copy(kmConfOpt = Some(kmConfig))
      dlcConfig = conf.dlcConf.copy(walletConfigOpt = Some(walletConfig))
    } yield (walletConfig, dlcConfig))
  }

  protected def updateWalletName(walletNameOpt: Option[String])(implicit
      ec: ExecutionContext): Future[Unit] = {
    val nodeStateDAO: NodeStateDescriptorDAO =
      NodeStateDescriptorDAO()(ec, conf.nodeConf)
    nodeStateDAO.updateWalletName(walletNameOpt)
  }

  protected def handleDuplicateSpendingInfoDb(
      wallet: DLCNeutrinoHDWalletApi,
      walletConfig: WalletAppConfig)(implicit
      ec: ExecutionContext): Future[Unit] = {
    val spendingInfoDAO = SpendingInfoDAO()(ec, walletConfig)
    for {
      rescanNeeded <- spendingInfoDAO.hasDuplicates()
      _ <-
        if (rescanNeeded) {
          logger.warn("Found duplicate UTXOs. Rescanning...")
          wallet
            .rescanNeutrinoWallet(startOpt = None,
                                  endOpt = None,
                                  addressBatchSize =
                                    wallet.discoveryBatchSize(),
                                  useCreationTime = true,
                                  force = true)
            .recover { case scala.util.control.NonFatal(exn) =>
              logger.error(s"Failed to handleDuplicateSpendingInfoDb rescan",
                           exn)
              RescanState.RescanDone
            }
        } else {
          Future.successful(RescanState.RescanDone)
        }
      _ <- spendingInfoDAO.createOutPointsIndexIfNeeded()
    } yield ()
  }

  protected def restartRescanIfNeeded(wallet: DLCNeutrinoHDWalletApi)(implicit
      ec: ExecutionContext): Future[RescanState] = {
    for {
      isRescanning <- wallet.isRescanning()
      res <-
        if (isRescanning)
          wallet.rescanNeutrinoWallet(startOpt = None,
                                      endOpt = None,
                                      addressBatchSize =
                                        wallet.discoveryBatchSize(),
                                      useCreationTime = true,
                                      force = true)
        else Future.successful(RescanState.RescanDone)
    } yield res
  }

}

case class DLCWalletNeutrinoBackendLoader(
    walletHolder: WalletHolder,
    chainQueryApi: ChainQueryApi,
    nodeApi: NodeApi,
    feeRateApi: FeeRateApi)(implicit
    override val conf: BitcoinSAppConfig,
    override val system: ActorSystem)
    extends DLCWalletLoaderApi {
  import system.dispatcher
  implicit private val nodeConf = conf.nodeConf

  private[this] var currentWalletAppConfigOpt: Option[WalletAppConfig] = None
  private[this] var currentDLCAppConfigOpt: Option[DLCAppConfig] = None

  override def stop(): Future[Unit] = {
    val rescanStopF = rescanStateOpt match {
      case Some(rescanState) => rescanState.stop()
      case None              => Future.unit
    }

    val walletStopF = rescanStopF.flatMap { _ =>
      currentWalletAppConfigOpt match {
        case Some(w) => w.stop()
        case None    => Future.unit
      }
    }
    val dlcStopF = rescanStopF.flatMap { _ =>
      currentDLCAppConfigOpt match {
        case Some(d) => d.stop()
        case None    => Future.unit
      }
    }

    for {
      _ <- rescanStopF
      _ <- walletStopF
      _ <- dlcStopF
    } yield ()
  }

  override def load(
      walletNameOpt: Option[String],
      aesPasswordOpt: Option[AesPassword]): Future[
    (WalletHolder, WalletAppConfig, DLCAppConfig)] = {
<<<<<<< HEAD
    val stopCallbackF = nodeConf.callBacks match {
      case stream: NodeCallbackStreamManager =>
        stream.stop()
      case _: NodeCallbacks =>
        Future.unit
    }
    for {
      _ <- stopCallbackF
=======
    val stopRescanFOpt = rescanStateOpt match {
      case Some(state) => state.stop() //stop the rescan
      case None        => Future.unit
    }
    for {
      _ <- stopRescanFOpt
>>>>>>> 1d3db879
      (dlcWallet, walletConfig, dlcConfig) <- loadWallet(
        walletHolder = walletHolder,
        chainQueryApi = chainQueryApi,
        nodeApi = nodeApi,
        feeProviderApi = feeRateApi,
        walletNameOpt = walletNameOpt,
        aesPasswordOpt = aesPasswordOpt
      )
      _ <- stopOldWalletAppConfig(walletConfig)
      _ <- stopOldDLCAppConfig(dlcConfig)
      _ <- walletHolder.replaceWallet(dlcWallet)
      nodeCallbacks <-
        CallbackUtil.createNeutrinoNodeCallbacksForWallet(walletHolder)
      _ = nodeConf.replaceCallbacks(nodeCallbacks)
      _ <- updateWalletName(walletNameOpt)
      _ <- handleDuplicateSpendingInfoDb(walletHolder, walletConfig)
      rescanState <- restartRescanIfNeeded(walletHolder)
      _ = setRescanState(rescanState)
    } yield (walletHolder, walletConfig, dlcConfig)
  }

  private def stopOldWalletAppConfig(
      newWalletConfig: WalletAppConfig): Future[Unit] = {
    currentWalletAppConfigOpt match {
      case Some(current) =>
        //stop the old config
        current
          .stop()
          .map(_ => {
            currentWalletAppConfigOpt = Some(newWalletConfig)
          })
      case None =>
        for {
          _ <- conf.walletConf.stop()
        } yield {
          currentWalletAppConfigOpt = Some(newWalletConfig)
        }
    }
  }

  private def stopOldDLCAppConfig(newDlcConfig: DLCAppConfig): Future[Unit] = {
    currentDLCAppConfigOpt match {
      case Some(current) =>
        //stop the old config
        current
          .stop()
          .map(_ => {
            currentDLCAppConfigOpt = Some(newDlcConfig)
          })
      case None =>
        for {
          _ <- conf.walletConf.stop()
        } yield {
          currentDLCAppConfigOpt = Some(newDlcConfig)
        }
    }
  }

  /** Store a rescan state for the wallet that is currently loaded
    * This is needed because we don't save rescan state anywhere else.
    */
  private[this] var rescanStateOpt: Option[RescanState.RescanStarted] = None

  override def setRescanState(rescanState: RescanState): Unit = {
    rescanState match {
      case RescanState.RescanAlreadyStarted =>
      //do nothing in this case, we don't need to keep these states around
      //don't overwrite the existing reference to RescanStarted
      case RescanState.RescanDone =>
        //rescan is done, reset state
        rescanStateOpt = None
      case started: RescanState.RescanStarted =>
        if (rescanStateOpt.isEmpty) {
          rescanStateOpt = Some(started)
        } else {
          sys.error(
            s"Cannot run multiple rescans at the same time, got=$started have=$rescanStateOpt")
        }
    }
  }
  override def isRescanStateEmpty: Boolean = rescanStateOpt.isEmpty

  override def clearRescanState(): Unit = {
    rescanStateOpt = None
    ()
  }
}

case class DLCWalletBitcoindBackendLoader(
    walletHolder: WalletHolder,
    bitcoind: BitcoindRpcClient,
    nodeApi: NodeApi,
    feeProvider: FeeRateApi)(implicit
    override val conf: BitcoinSAppConfig,
    override val system: ActorSystem)
    extends DLCWalletLoaderApi {
  import system.dispatcher
  implicit private val nodeConf = conf.nodeConf

  private[this] var currentWalletAppConfigOpt: Option[WalletAppConfig] = None

  private[this] var currentDLCAppConfigOpt: Option[DLCAppConfig] = None

  override def stop(): Future[Unit] = {
    val rescanStopF = rescanStateOpt match {
      case Some(rescanState) => rescanState.stop()
      case None              => Future.unit
    }

    val walletStopF = rescanStopF.flatMap { _ =>
      currentWalletAppConfigOpt match {
        case Some(w) => w.stop()
        case None    => Future.unit
      }
    }
    val dlcStopF = rescanStopF.flatMap { _ =>
      currentDLCAppConfigOpt match {
        case Some(d) => d.stop()
        case None    => Future.unit
      }
    }

    for {
      _ <- rescanStopF
      _ <- walletStopF
      _ <- dlcStopF
    } yield ()
  }

  override def load(
      walletNameOpt: Option[String],
      aesPasswordOpt: Option[AesPassword]): Future[
    (WalletHolder, WalletAppConfig, DLCAppConfig)] = {
<<<<<<< HEAD
    val stopCallbackF = nodeConf.callBacks match {
      case stream: NodeCallbackStreamManager =>
        stream.stop()
      case _: NodeCallbacks =>
        Future.unit
    }
    for {
      _ <- stopCallbackF
=======
    val stopRescanFOpt = rescanStateOpt match {
      case Some(state) => state.stop() //stop the rescan
      case None        => Future.unit
    }
    for {
      _ <- stopRescanFOpt
>>>>>>> 1d3db879
      (dlcWallet, walletConfig, dlcConfig) <- loadWallet(
        walletHolder = walletHolder,
        chainQueryApi = bitcoind,
        nodeApi = nodeApi,
        feeProviderApi = feeProvider,
        walletNameOpt = walletNameOpt,
        aesPasswordOpt = aesPasswordOpt)

      _ <- stopOldWalletAppConfig(walletConfig)
      _ <- stopOldDLCAppConfig(dlcConfig)
      nodeCallbacks <- CallbackUtil.createBitcoindNodeCallbacksForWallet(
        walletHolder)
      _ = nodeConf.replaceCallbacks(nodeCallbacks)
      _ <- walletHolder.replaceWallet(dlcWallet)
      //do something with possible rescan?
      _ <- handleDuplicateSpendingInfoDb(walletHolder, walletConfig)
      rescanState <- restartRescanIfNeeded(walletHolder)
      _ = setRescanState(rescanState)
    } yield {
      (walletHolder, walletConfig, dlcConfig)
    }
  }

  private def stopOldWalletAppConfig(
      newWalletConfig: WalletAppConfig): Future[Unit] = {
    currentWalletAppConfigOpt match {
      case Some(current) =>
        //stop the old config
        current
          .stop()
          .map(_ => {
            currentWalletAppConfigOpt = Some(newWalletConfig)
          })
      case None =>
        for {
          _ <- conf.walletConf.stop()
        } yield {
          currentWalletAppConfigOpt = Some(newWalletConfig)
        }
    }
  }

  private def stopOldDLCAppConfig(newDlcConfig: DLCAppConfig): Future[Unit] = {
    currentDLCAppConfigOpt match {
      case Some(current) =>
        //stop the old config
        current
          .stop()
          .map(_ => {
            currentDLCAppConfigOpt = Some(newDlcConfig)
          })
      case None =>
        for {
          _ <- conf.walletConf.stop()
        } yield {
          currentDLCAppConfigOpt = Some(newDlcConfig)
        }
    }
  }

  /** Store a rescan state for the wallet that is currently loaded
    * This is needed because we don't save rescan state anywhere else.
    */
  private[this] var rescanStateOpt: Option[RescanState.RescanStarted] = None

  override def setRescanState(rescanState: RescanState): Unit = {
    rescanState match {
      case RescanState.RescanAlreadyStarted =>
      //do nothing in this case, we don't need to keep these states around
      //don't overwrite the existing reference to RescanStarted
      case RescanState.RescanDone =>
        //rescan is done, reset state
        rescanStateOpt = None
      case started: RescanState.RescanStarted =>
        if (rescanStateOpt.isEmpty) {
          rescanStateOpt = Some(started)
        } else {
          sys.error(
            s"Cannot run multiple rescans at the same time, got=$started have=$rescanStateOpt")
        }
    }
  }

  override def clearRescanState(): Unit = {
    rescanStateOpt = None
    ()
  }

  override def isRescanStateEmpty: Boolean = rescanStateOpt.isEmpty
}<|MERGE_RESOLUTION|>--- conflicted
+++ resolved
@@ -206,23 +206,19 @@
       walletNameOpt: Option[String],
       aesPasswordOpt: Option[AesPassword]): Future[
     (WalletHolder, WalletAppConfig, DLCAppConfig)] = {
-<<<<<<< HEAD
     val stopCallbackF = nodeConf.callBacks match {
       case stream: NodeCallbackStreamManager =>
         stream.stop()
       case _: NodeCallbacks =>
         Future.unit
     }
-    for {
-      _ <- stopCallbackF
-=======
     val stopRescanFOpt = rescanStateOpt match {
       case Some(state) => state.stop() //stop the rescan
-      case None        => Future.unit
-    }
-    for {
+      case None => Future.unit
+    }
+    for {
+      _ <- stopCallbackF
       _ <- stopRescanFOpt
->>>>>>> 1d3db879
       (dlcWallet, walletConfig, dlcConfig) <- loadWallet(
         walletHolder = walletHolder,
         chainQueryApi = chainQueryApi,
@@ -356,23 +352,19 @@
       walletNameOpt: Option[String],
       aesPasswordOpt: Option[AesPassword]): Future[
     (WalletHolder, WalletAppConfig, DLCAppConfig)] = {
-<<<<<<< HEAD
     val stopCallbackF = nodeConf.callBacks match {
       case stream: NodeCallbackStreamManager =>
         stream.stop()
       case _: NodeCallbacks =>
         Future.unit
     }
-    for {
-      _ <- stopCallbackF
-=======
     val stopRescanFOpt = rescanStateOpt match {
       case Some(state) => state.stop() //stop the rescan
       case None        => Future.unit
     }
     for {
+      _ <- stopCallbackF
       _ <- stopRescanFOpt
->>>>>>> 1d3db879
       (dlcWallet, walletConfig, dlcConfig) <- loadWallet(
         walletHolder = walletHolder,
         chainQueryApi = bitcoind,
