--- conflicted
+++ resolved
@@ -202,7 +202,6 @@
     ()
   }
 
-<<<<<<< HEAD
   override def load(
       walletNameOpt: Option[String],
       aesPasswordOpt: Option[AesPassword]): Future[
@@ -239,13 +238,6 @@
       rescanState <- restartRescanIfNeeded(walletHolder)
       _ = setRescanState(rescanState)
     } yield (walletHolder, walletConfig, dlcConfig)
-=======
-  private[this] var currentWalletAppConfigOpt: Option[WalletAppConfig] = None
-
-  protected def setWalletAppConfig(walletAppConfig: WalletAppConfig): Unit = {
-    currentWalletAppConfigOpt = Some(walletAppConfig)
-    ()
->>>>>>> 8cb45e82
   }
 
   protected def setDlcAppConfig(dlcAppConfig: DLCAppConfig): Unit = {
@@ -337,18 +329,14 @@
       walletNameOpt: Option[String],
       aesPasswordOpt: Option[AesPassword]): Future[
     (WalletHolder, WalletAppConfig, DLCAppConfig)] = {
-<<<<<<< HEAD
     val stopCallbackF = nodeConf.callBacks match {
       case stream: NodeCallbackStreamManager =>
         stream.stop()
       case _: NodeCallbacks =>
         Future.unit
     }
-    val stopRescanFOpt = rescanStateOpt match {
-      case Some(state) => state.stop() //stop the rescan
-      case None        => Future.unit
-=======
     val stopRescanF = stopRescan()
+
     for {
       _ <- stopRescanF
       (dlcWallet, walletConfig, dlcConfig) <- loadWallet(
@@ -372,7 +360,6 @@
     } yield {
       logger.info(s"Done loading wallet=$walletNameOpt")
       (walletHolder, walletConfig, dlcConfig)
->>>>>>> 8cb45e82
     }
   }
 
@@ -394,14 +381,16 @@
       walletNameOpt: Option[String],
       aesPasswordOpt: Option[AesPassword]): Future[
     (WalletHolder, WalletAppConfig, DLCAppConfig)] = {
+    val stopCallbackF = nodeConf.callBacks match {
+      case stream: NodeCallbackStreamManager =>
+        stream.stop()
+      case _: NodeCallbacks =>
+        Future.unit
+    }
     val stopRescanF = stopRescan()
     for {
-<<<<<<< HEAD
       _ <- stopCallbackF
-      _ <- stopRescanFOpt
-=======
       _ <- stopRescanF
->>>>>>> 8cb45e82
       (dlcWallet, walletConfig, dlcConfig) <- loadWallet(
         walletHolder = walletHolder,
         chainQueryApi = bitcoind,
