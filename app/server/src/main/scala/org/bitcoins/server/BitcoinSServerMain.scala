--- conflicted
+++ resolved
@@ -208,11 +208,7 @@
 
     //start our http server now that we are synced
     for {
-<<<<<<< HEAD
       neutrinoWalletLoader <- neutrinoWalletLoaderF
-=======
-      _ <- neutrinoWalletLoaderF
->>>>>>> a2e7c428
       _ <- startHttpServer(
         nodeApiF = startedNodeF,
         chainApi = chainApi,
@@ -328,16 +324,10 @@
     val nodeApiF = for {
       bitcoind <- bitcoindF
       chainCallbacks <- chainCallbacksF
-<<<<<<< HEAD
-    } yield BitcoindRpcBackendUtil.buildBitcoindNodeApi(bitcoind,
-                                                        walletHolder,
-                                                        Some(chainCallbacks))
-=======
     } yield BitcoindRpcBackendUtil.buildBitcoindNodeApi(
       bitcoind,
       Future.successful(walletHolder),
       Some(chainCallbacks))
->>>>>>> a2e7c428
 
     val feeProviderF = bitcoindF.map { bitcoind =>
       FeeProviderFactory.getFeeProviderOrElse(
@@ -348,7 +338,6 @@
         network = network
       )
     }
-<<<<<<< HEAD
 
     val loadWalletApiF = {
       for {
@@ -363,22 +352,6 @@
 
     val walletF: Future[(WalletHolder, WalletAppConfig, DLCAppConfig)] = {
       for {
-=======
-
-    val loadWalletApiF = {
-      for {
-        bitcoind <- bitcoindF
-        nodeApi <- nodeApiF
-        feeProvider <- feeProviderF
-      } yield DLCWalletBitcoindBackendLoader(walletHolder,
-                                             bitcoind,
-                                             nodeApi,
-                                             feeProvider)
-    }
-
-    val walletF: Future[(WalletHolder, WalletAppConfig, DLCAppConfig)] = {
-      for {
->>>>>>> a2e7c428
         _ <- isTorStartedF
         loadWalletApi <- loadWalletApiF
         walletName <- walletNameF
@@ -395,47 +368,6 @@
       } yield dlcNode
     }
 
-<<<<<<< HEAD
-    for {
-      bitcoind <- bitcoindF
-      bitcoindNetwork <- getBlockChainInfo(bitcoind).map(_.chain)
-      _ = require(
-        bitcoindNetwork == network,
-        s"bitcoind ($bitcoindNetwork) on different network than wallet ($network)")
-      loadWalletApi <- loadWalletApiF
-      _ <- startHttpServer(
-        nodeApiF = Future.successful(bitcoind),
-        chainApi = bitcoind,
-        walletF = walletF.map(_._1),
-        dlcNodeF = dlcNodeF,
-        torConfStarted = startedTorConfigF,
-        serverCmdLineArgs = serverArgParser,
-        wsSource = wsSource,
-        loadWalletApi
-      )
-      walletName <- walletNameF
-      walletCallbacks = WebsocketUtil.buildWalletCallbacks(wsQueue, walletName)
-      chainCallbacks <- chainCallbacksF
-      (wallet, walletConfig, dlcConfig) <- walletF
-      _ = walletConfig.addCallbacks(walletCallbacks)
-
-      //intentionally doesn't map on this otherwise we
-      //wait until we are done syncing the entire wallet
-      //which could take 1 hour
-      _ = syncWalletWithBitcoindAndStartPolling(bitcoind,
-                                                wallet,
-                                                walletConfig,
-                                                Some(chainCallbacks))
-      dlcWalletCallbacks = WebsocketUtil.buildDLCWalletCallbacks(wsQueue)
-      _ = dlcConfig.addCallbacks(dlcWalletCallbacks)
-      _ <- startedTorConfigF
-      _ <- handleDuplicateSpendingInfoDb(wallet, walletConfig)
-      _ <- restartRescanIfNeeded(wallet)
-    } yield {
-      logger.info(s"Done starting Main!")
-      ()
-    }
-=======
     //intentionally Future[Future[]], the inner Future[BitcoindPollingCancellable]
     //is blocked on syncing the wallet from bitcoind. This can take hours
     //so don't block the rest of the appllication on that
@@ -446,7 +378,7 @@
         _ = require(
           bitcoindNetwork == network,
           s"bitcoind ($bitcoindNetwork) on different network than wallet ($network)")
-        _ <- loadWalletApiF
+        loadWalletApi <- loadWalletApiF
         _ <- startHttpServer(
           nodeApiF = Future.successful(bitcoind),
           chainApi = bitcoind,
@@ -454,7 +386,8 @@
           dlcNodeF = dlcNodeF,
           torConfStarted = startedTorConfigF,
           serverCmdLineArgs = serverArgParser,
-          wsSource = wsSource
+          wsSource = wsSource,
+          loadWalletApi
         )
         walletName <- walletNameF
         walletCallbacks = WebsocketUtil.buildWalletCallbacks(wsQueue,
@@ -486,7 +419,6 @@
 
     //don't return the Future that represents the full syncing of the wallet with bitcoind
     pollingCancellableNestedF.map(_ => ())
->>>>>>> a2e7c428
   }
 
   private var serverBindingsOpt: Option[ServerBindings] = None
@@ -507,11 +439,7 @@
 
     val walletRoutesF = {
       walletF.map { w =>
-<<<<<<< HEAD
         WalletRoutes(w)(loadWalletApi)
-=======
-        WalletRoutes(w)
->>>>>>> a2e7c428
       }
     }
     val nodeRoutesF = nodeApiF.map(NodeRoutes(_))
@@ -590,13 +518,8 @@
   private def syncWalletWithBitcoindAndStartPolling(
       bitcoind: BitcoindRpcClient,
       wallet: WalletApi with NeutrinoWalletApi,
-<<<<<<< HEAD
-      walletConfig: WalletAppConfig,
-      chainCallbacksOpt: Option[ChainCallbacks]): Future[Unit] = {
-=======
       chainCallbacksOpt: Option[ChainCallbacks]): Future[
     BitcoindPollingCancellabe] = {
->>>>>>> a2e7c428
     val f = for {
       _ <- AsyncUtil.retryUntilSatisfiedF(
         conditionF = { () =>
@@ -613,11 +536,7 @@
       _ <- BitcoindRpcBackendUtil.syncWalletToBitcoind(
         bitcoind,
         wallet,
-<<<<<<< HEAD
-        chainCallbacksOpt)(system, walletConfig)
-=======
         chainCallbacksOpt)(system)
->>>>>>> a2e7c428
       _ <- wallet.updateUtxoPendingStates()
       pollingCancellable <-
         if (bitcoindRpcConf.zmqConfig == ZmqConfig.empty) {
