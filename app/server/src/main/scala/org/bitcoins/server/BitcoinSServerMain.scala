package org.bitcoins.server

import akka.actor.ActorSystem
import akka.stream.scaladsl.{
  BroadcastHub,
  Keep,
  Sink,
  Source,
  SourceQueueWithComplete
}
import akka.stream.OverflowStrategy
import akka.{Done, NotUsed}
import org.bitcoins.asyncutil.AsyncUtil
import org.bitcoins.asyncutil.AsyncUtil.Exponential
import org.bitcoins.chain.ChainCallbacks
import org.bitcoins.chain.blockchain.ChainHandler
import org.bitcoins.chain.config.ChainAppConfig
import org.bitcoins.commons.jsonmodels.bitcoind.GetBlockChainInfoResult
import org.bitcoins.commons.jsonmodels.ws.WsNotification
import org.bitcoins.commons.util.{DatadirParser, ServerArgParser}
import org.bitcoins.core.api.chain.ChainApi
import org.bitcoins.core.api.node.{
  InternalImplementationNodeType,
  NodeApi,
  NodeType
}
import org.bitcoins.core.api.wallet.NeutrinoHDWalletApi
import org.bitcoins.core.util.TimeUtil
import org.bitcoins.dlc.node.DLCNode
import org.bitcoins.dlc.node.config.DLCNodeAppConfig
import org.bitcoins.dlc.wallet._
import org.bitcoins.feeprovider.MempoolSpaceTarget.HourFeeTarget
import org.bitcoins.feeprovider._
import org.bitcoins.node.config.NodeAppConfig
import org.bitcoins.node.models.NodeStateDescriptorDAO
import org.bitcoins.rpc.BitcoindException.InWarmUp
import org.bitcoins.rpc.client.common.BitcoindRpcClient
import org.bitcoins.rpc.config.{BitcoindRpcAppConfig, ZmqConfig}
import org.bitcoins.server.bitcoind.BitcoindSyncState
import org.bitcoins.server.routes.{BitcoinSServerRunner, CommonRoutes, Server}
import org.bitcoins.server.util._
import org.bitcoins.tor.config.TorAppConfig
import org.bitcoins.wallet.WalletHolder
import org.bitcoins.wallet.config.WalletAppConfig

import java.sql.SQLException
import java.time.Instant
import scala.concurrent.duration.DurationInt
import scala.concurrent.{Await, Future, Promise}

class BitcoinSServerMain(override val serverArgParser: ServerArgParser)(implicit
    override val system: ActorSystem,
    val conf: BitcoinSAppConfig)
    extends BitcoinSServerRunner[WalletHolder] {

  implicit lazy val nodeConf: NodeAppConfig = conf.nodeConf
  implicit lazy val chainConf: ChainAppConfig = conf.chainConf
  implicit lazy val dlcNodeConf: DLCNodeAppConfig = conf.dlcNodeConf
  implicit lazy val bitcoindRpcConf: BitcoindRpcAppConfig = conf.bitcoindRpcConf
  implicit lazy val torConf: TorAppConfig = conf.torConf
  lazy val network = conf.walletConf.network

  override def start(): Future[WalletHolder] = {
    logger.info("Starting appServer")
    val startTime = TimeUtil.currentEpochMs
    val startedConfigF = conf.start()

    logger.info(s"Start on network $network")

    startedConfigF.failed.foreach { err =>
      logger.error(s"Failed to initialize configuration for BitcoinServerMain",
                   err)
    }

    for {
      startedConfig <- startedConfigF
      chainApi = ChainHandler.fromDatabase()
      //on server startup we assume we are out of sync with the bitcoin network
      //so we set this flag to true.
      _ <- chainApi.setSyncing(true)
      start <- {
        nodeConf.nodeType match {
          case _: InternalImplementationNodeType =>
            startBitcoinSBackend(startedConfig.torStartedF)
          case NodeType.BitcoindBackend =>
            startBitcoindBackend(startedConfig.torStartedF)
        }
      }
    } yield {
      logger.info(
        s"Done start BitcoinSServerMain, it took=${TimeUtil.currentEpochMs - startTime}ms")
      start
    }
  }

  override def stop(): Future[WalletHolder] = {
    logger.error(s"Exiting process")
    for {
      _ <- {
        bitcoindSyncStateOpt match {
          case Some(bitcoindSyncState) =>
            bitcoindSyncState.stop()
          case None => Future.unit
        }
      }
      _ <- conf.stop()
      _ <- walletLoaderApiOpt match {
        case Some(l) => l.stop()
        case None    => Future.unit
      }
      _ <- serverBindingsOpt match {
        case Some(bindings) => bindings.stop()
        case None           => Future.unit
      }
      _ = logger.info(s"Stopped ${nodeConf.nodeType.shortName} node")
    } yield {
      //return empty wallet holder
      WalletHolder.empty
    }
  }

  /** Start the bitcoin-s wallet server with a neutrino backend
    * @param startedTorConfigF a future that is completed when tor is fully started
    * @return
    */
  def startBitcoinSBackend(
      startedTorConfigF: Future[Unit]): Future[WalletHolder] = {
    logger.info(s"startBitcoinSBackend()")
    val start = System.currentTimeMillis()

    val chainApi = ChainHandler.fromDatabase()
    val creationTime: Instant = conf.walletConf.creationTime

    //get a node that isn't started
    val nodeF = nodeConf.createNode(
      peers = Vector.empty,
      walletCreationTimeOpt = Some(creationTime))(chainConf, system)

    val defaultApi =
      MempoolSpaceProvider(HourFeeTarget, network, torConf.socks5ProxyParams)
    val feeProvider = FeeProviderFactory.getFeeProviderOrElse(
      defaultApi,
      conf.walletConf.feeProviderNameOpt,
      conf.walletConf.feeProviderTargetOpt,
      torConf.socks5ProxyParams,
      network)
    //get our wallet
    val walletHolder = WalletHolder.empty
    val neutrinoWalletLoaderF = {
      for {
        node <- nodeF
      } yield {
        val l = DLCWalletNeutrinoBackendLoader(walletHolder,
                                               chainApi,
                                               nodeApi = node,
                                               feeRateApi = feeProvider)
        walletLoaderApiOpt = Some(l)
        l
      }
    }

    val configuredWalletF = {
      for {
        walletNameOpt <- getLastLoadedWalletName()
        neutrinoWalletLoader <- neutrinoWalletLoaderF
        walletWithConfigs <- neutrinoWalletLoader.load(
          walletNameOpt = walletNameOpt,
          aesPasswordOpt = conf.walletConf.aesPasswordOpt)
      } yield walletWithConfigs
    }

    //add callbacks to our uninitialized node
    val configuredNodeF = for {
      node <- nodeF
      _ <- configuredWalletF
    } yield {
      logger.info(
        s"Done configuring node, it took=${System.currentTimeMillis() - start}ms")
      node
    }

    val dlcNodeF = for {
      (wallet, _, _) <- configuredWalletF
      node = dlcNodeConf.createDLCNode(wallet)
    } yield node

    val tuple = buildWsSource

    val wsQueue: SourceQueueWithComplete[WsNotification[_]] = tuple._1
    val wsSource: Source[WsNotification[_], NotUsed] = tuple._2

    val callbacksF: Future[Unit] = for {
      (_, walletConfig, dlcConfig) <- configuredWalletF
    } yield buildNeutrinoCallbacks(wsQueue, chainApi, walletConfig, dlcConfig)

    val torCallbacks = WebsocketUtil.buildTorCallbacks(wsQueue)
    torConf.addCallbacks(torCallbacks)

    val isTorStartedF = if (torConf.torProvided) {
      //if tor is provided we need to execute the tor started callback immediately
      torConf.callBacks.executeOnTorStarted()
    } else {
      Future.unit
    }
    val startedNodeF = {
      //can't start connecting to peers until tor is done starting
      for {
        _ <- startedTorConfigF
        _ <- isTorStartedF
        started <- configuredNodeF.flatMap(_.start())
      } yield started
    }

    val startedDLCNodeF = {
      for {
        dlcNode <- dlcNodeF
        _ <- dlcNode.start()
      } yield dlcNode
    }

    //start our http server now that we are synced
    val startedF = for {
      neutrinoWalletLoader <- neutrinoWalletLoaderF
      _ <- startHttpServer(
        nodeApiF = startedNodeF,
        chainApi = chainApi,
        walletLoaderF = neutrinoWalletLoaderF,
        dlcNodeF = startedDLCNodeF,
        torConfStarted = startedTorConfigF,
        serverCmdLineArgs = serverArgParser,
        wsSource = wsSource,
        neutrinoWalletLoader
      )
      _ = {
        logger.info(
          s"Starting ${nodeConf.nodeType.shortName} node sync, it took=${System
            .currentTimeMillis() - start}ms")
      }
      //make sure callbacks are registered before we start sync
      _ <- callbacksF
      node <- startedNodeF
      _ <- startedTorConfigF
      _ <- node.sync()
    } yield {
      logger.info(
        s"Done starting Main! It took ${System.currentTimeMillis() - start}ms")
      ()
    }

    for {
      _ <- startedF
      walletHolder <- configuredWalletF.map(_._1)
    } yield walletHolder
  }

  private def buildNeutrinoCallbacks(
      wsQueue: SourceQueueWithComplete[WsNotification[_]],
      chainApi: ChainApi,
      walletConf: WalletAppConfig,
      dlcConf: DLCAppConfig): Unit = {
    val chainCallbacks = WebsocketUtil.buildChainCallbacks(wsQueue, chainApi)
    chainConf.addCallbacks(chainCallbacks)

    val walletCallbacks =
      WebsocketUtil.buildWalletCallbacks(wsQueue, walletConf.walletName)
    walletConf.addCallbacks(walletCallbacks)

    val dlcWalletCallbacks = WebsocketUtil.buildDLCWalletCallbacks(wsQueue)
    dlcConf.addCallbacks(dlcWalletCallbacks)

    val torCallbacks = WebsocketUtil.buildTorCallbacks(wsQueue)
    torConf.addCallbacks(torCallbacks)

    ()
  }

  /** Returns blockchain info, in case of  [[InWarmUp]] exception it retries.
    */
  private def getBlockChainInfo(
      client: BitcoindRpcClient): Future[GetBlockChainInfoResult] = {
    val promise = Promise[GetBlockChainInfoResult]()
    for {
      _ <- AsyncUtil.retryUntilSatisfiedF(
        conditionF = { () =>
          val infoF = client.getBlockChainInfo
          val res = infoF.map(promise.success).map(_ => true)
          res.recover { case _: InWarmUp => false }
        },
        // retry for approximately 2 hours
        mode = Exponential,
        interval = 1.second,
        maxTries = 12
      )
      info <- promise.future
    } yield info
  }

  /** The wallet loader that is being used for our wallet. */
  private[this] var walletLoaderApiOpt: Option[DLCWalletLoaderApi] = None

  private[this] var bitcoindSyncStateOpt: Option[BitcoindSyncState] = None

  /** Start the bitcoin-s wallet server with a bitcoind backend
    * @param startedTorConfigF a future that is completed when tor is fully started
    * @return
    */
  def startBitcoindBackend(
      startedTorConfigF: Future[Unit]): Future[WalletHolder] = {
    logger.info(s"startBitcoindBackend()")
    val bitcoindF = for {
      client <- bitcoindRpcConf.clientF
      _ <- client.start()
    } yield {
      logger.info("Started bitcoind")
      client
    }
    val tuple = buildWsSource
    val wsQueue: SourceQueueWithComplete[WsNotification[_]] = tuple._1
    val wsSource: Source[WsNotification[_], NotUsed] = tuple._2
    val torCallbacks = WebsocketUtil.buildTorCallbacks(wsQueue)
    val _ = torConf.addCallbacks(torCallbacks)
    val isTorStartedF = if (torConf.torProvided) {
      //if tor is provided we need to emit a tor started event immediately
      torConf.callBacks.executeOnTorStarted()
    } else {
      Future.unit
    }
    val walletNameF = for {
      lastLoadedWallet <- getLastLoadedWalletName()
      walletName = lastLoadedWallet.getOrElse(
        WalletAppConfig.DEFAULT_WALLET_NAME)
    } yield walletName

    val walletHolder = WalletHolder.empty
    val chainCallbacksF = for {
      bitcoind <- bitcoindF
    } yield {
      WebsocketUtil.buildChainCallbacks(wsQueue, bitcoind)
    }
    val nodeApiF = for {
      bitcoind <- bitcoindF
      chainCallbacks <- chainCallbacksF
    } yield BitcoindRpcBackendUtil.buildBitcoindNodeApi(
      bitcoind,
      Future.successful(walletHolder),
      Some(chainCallbacks))

    val feeProviderF = bitcoindF.map { bitcoind =>
      FeeProviderFactory.getFeeProviderOrElse(
        bitcoind,
        feeProviderNameStrOpt = conf.walletConf.feeProviderNameOpt,
        feeProviderTargetOpt = conf.walletConf.feeProviderTargetOpt,
        proxyParamsOpt = torConf.socks5ProxyParams,
        network = network
      )
    }

    val loadWalletApiF = {
      for {
        bitcoind <- bitcoindF
        nodeApi <- nodeApiF
        feeProvider <- feeProviderF
      } yield {
        val l = DLCWalletBitcoindBackendLoader(walletHolder,
                                               bitcoind,
                                               nodeApi,
                                               feeProvider)

        walletLoaderApiOpt = Some(l)
        l
      }
    }

    val walletF: Future[(WalletHolder, WalletAppConfig, DLCAppConfig)] = {
      for {
        _ <- isTorStartedF
        loadWalletApi <- loadWalletApiF
        walletName <- walletNameF
        result <- loadWalletApi.load(Some(walletName),
                                     conf.walletConf.aesPasswordOpt)
      } yield result
    }

    val dlcNodeF = {
      for {
        (wallet, _, _) <- walletF
        dlcNode = dlcNodeConf.createDLCNode(wallet)
        _ <- dlcNode.start()
      } yield dlcNode
    }

    val bitcoindSyncStateF: Future[BitcoindSyncState] = {
      for {
        bitcoind <- bitcoindF
        bitcoindNetwork <- getBlockChainInfo(bitcoind).map(_.chain)
        _ = require(
          bitcoindNetwork == network,
          s"bitcoind ($bitcoindNetwork) on different network than wallet ($network)")
        loadWalletApi <- loadWalletApiF
        _ <- startHttpServer(
          nodeApiF = Future.successful(bitcoind),
          chainApi = bitcoind,
          walletLoaderF = loadWalletApiF,
          dlcNodeF = dlcNodeF,
          torConfStarted = startedTorConfigF,
          serverCmdLineArgs = serverArgParser,
          wsSource = wsSource,
          loadWalletApi
        )
        walletName <- walletNameF
        walletCallbacks = WebsocketUtil.buildWalletCallbacks(wsQueue,
                                                             walletName)
        chainCallbacks <- chainCallbacksF
        (wallet, walletConfig, dlcConfig) <- walletF
        _ = walletConfig.addCallbacks(walletCallbacks)

        bitcoindSyncState <- syncWalletWithBitcoindAndStartPolling(
          bitcoind,
          wallet,
          Some(chainCallbacks))
        _ = {
          bitcoindSyncStateOpt = Some(bitcoindSyncState)
        }
        dlcWalletCallbacks = WebsocketUtil.buildDLCWalletCallbacks(wsQueue)
        _ = dlcConfig.addCallbacks(dlcWalletCallbacks)
        _ <- startedTorConfigF
      } yield {
        logger.info(s"Done starting Main!")
        bitcoindSyncState
      }
    }

    //don't return the Future that represents the full syncing of the wallet with bitcoind
    for {
      _ <- bitcoindSyncStateF //drop nested Future here
      walletHolder <- walletF.map(_._1)
    } yield walletHolder
  }

  private var serverBindingsOpt: Option[ServerBindings] = None

  private def startHttpServer(
      nodeApiF: Future[NodeApi],
      chainApi: ChainApi,
      walletLoaderF: Future[DLCWalletLoaderApi],
      dlcNodeF: Future[DLCNode],
      torConfStarted: Future[Unit],
      serverCmdLineArgs: ServerArgParser,
      wsSource: Source[WsNotification[_], NotUsed],
      loadWalletApi: DLCWalletLoaderApi)(implicit
      system: ActorSystem,
      conf: BitcoinSAppConfig): Future[Server] = {
    implicit val nodeConf: NodeAppConfig = conf.nodeConf
    implicit val walletConf: WalletAppConfig = conf.walletConf

    val walletRoutesF = {
<<<<<<< HEAD
      walletF.map { w =>
        WalletRoutes(w)(loadWalletApi)
=======
      walletLoaderF.map { w =>
        WalletRoutes(w)
>>>>>>> a02e25b0
      }
    }
    val nodeRoutesF = nodeApiF.map(NodeRoutes(_))
    val chainRoutes =
      ChainRoutes(chainApi, nodeConf.network, torConfStarted)
    val coreRoutes = CoreRoutes()
    val dlcRoutesF = dlcNodeF.map(DLCRoutes(_))
    val commonRoutes = CommonRoutes(conf.baseDatadir)

    val handlers =
      Seq(walletRoutesF,
          nodeRoutesF,
          Future.successful(chainRoutes),
          Future.successful(coreRoutes),
          dlcRoutesF,
          Future.successful(commonRoutes))

    val rpcBindConfOpt = serverCmdLineArgs.rpcBindOpt match {
      case Some(rpcbind) => Some(rpcbind)
      case None          => conf.rpcBindOpt
    }

    val wsBindConfOpt = serverCmdLineArgs.wsBindOpt match {
      case Some(wsbind) => Some(wsbind)
      case None         => conf.wsBindOpt
    }

    val wsPort = serverCmdLineArgs.wsPortOpt match {
      case Some(wsPort) => wsPort
      case None         => conf.wsPort
    }

    val wsServerConfig =
      WsServerConfig(wsBindConfOpt.getOrElse("localhost"), wsPort = wsPort)

    val server = {
      serverCmdLineArgs.rpcPortOpt match {
        case Some(rpcport) =>
          Server(conf = nodeConf,
                 handlersF = handlers,
                 rpcbindOpt = rpcBindConfOpt,
                 rpcport = rpcport,
                 rpcPassword = conf.rpcPassword,
                 wsConfigOpt = Some(wsServerConfig),
                 wsSource)
        case None =>
          Server(
            conf = nodeConf,
            handlersF = handlers,
            rpcbindOpt = rpcBindConfOpt,
            rpcport = conf.rpcPort,
            rpcPassword = conf.rpcPassword,
            wsConfigOpt = Some(wsServerConfig),
            wsSource
          )
      }
    }
    val bindingF = server.start()

    bindingF.map { bindings =>
      serverBindingsOpt = Some(bindings)
      server
    }
  }

  /** Syncs the bitcoin-s wallet against bitcoind and then
    * starts rpc polling if zmq isn't enabled, otherwise it starts zmq polling.
    *
    * The key thing this helper method does is it logs errors based on the
    * future returned by this method. This is needed because we don't want
    * to block the rest of the application from starting if we have to
    * do a ton of syncing. However, we don't want to swallow
    * exceptions thrown by this method.
    * @return the [[Cancellable]] representing the schedule job that polls the mempool. You can call .cancel() to stop this
    */
  private def syncWalletWithBitcoindAndStartPolling(
      bitcoind: BitcoindRpcClient,
      wallet: NeutrinoHDWalletApi,
      chainCallbacksOpt: Option[ChainCallbacks]): Future[BitcoindSyncState] = {
    val f = for {
      _ <- AsyncUtil.retryUntilSatisfiedF(
        conditionF = { () =>
          for {
            bitcoindHeight <- bitcoind.getBlockCount
            walletStateOpt <- wallet.getSyncDescriptorOpt()
          } yield walletStateOpt.forall(bitcoindHeight >= _.height)
        },
        // retry for approximately 2 hours
        mode = Exponential,
        interval = 1.second,
        maxTries = 12
      )
      syncF = BitcoindRpcBackendUtil.syncWalletToBitcoind(
        bitcoind,
        wallet,
        chainCallbacksOpt)(system)
      _ = syncF.map(_ => wallet.updateUtxoPendingStates())

      //don't start polling until initial sync is done
      pollingCancellable <- syncF.flatMap { _ =>
        if (bitcoindRpcConf.zmqConfig == ZmqConfig.empty) {
          val blockingPollingCancellable = BitcoindRpcBackendUtil
            .startBitcoindBlockPolling(wallet, bitcoind, chainCallbacksOpt)
          val mempoolCancellable = BitcoindRpcBackendUtil
            .startBitcoindMempoolPolling(wallet, bitcoind) { tx =>
              nodeConf.callBacks
                .executeOnTxReceivedCallbacks(logger, tx)
            }
          val combinedCancellable =
            BitcoindPollingCancellabe(blockingPollingCancellable,
                                      mempoolCancellable)

          Future.successful(combinedCancellable)
        } else {
          Future {
            BitcoindRpcBackendUtil.startZMQWalletCallbacks(
              wallet,
              bitcoindRpcConf.zmqConfig)
            BitcoindPollingCancellabe.none
          }
        }
      }

    } yield BitcoindSyncState(syncF, pollingCancellable)

    f.failed.foreach(err =>
      logger.error(s"Error syncing bitcoin-s wallet with bitcoind", err))
    f
  }

  /** Builds a websocket queue that you can feed elements to.
    * The Source can be wired up with Directives.handleWebSocketMessages
    * to create a flow that emits websocket messages
    */
  private def buildWsSource: (
      SourceQueueWithComplete[WsNotification[_]],
      Source[WsNotification[_], NotUsed]) = {
    val maxBufferSize: Int = 25

    /** This will queue [[maxBufferSize]] elements in the queue. Once the buffer size is reached,
      * we will drop the first element in the buffer
      */
    val tuple = {
      //from: https://github.com/akka/akka-http/issues/3039#issuecomment-610263181
      //the BroadcastHub.sink is needed to avoid these errors
      // 'Websocket handler failed with Processor actor'
      Source
        .queue[WsNotification[_]](maxBufferSize, OverflowStrategy.dropHead)
        .toMat(BroadcastHub.sink)(Keep.both)
        .run()
    }

    //need to drain the websocket queue if no one is connected
    val _: Future[Done] = tuple._2.runWith(Sink.ignore)

    tuple
  }

  private lazy val nodeStateDAO: NodeStateDescriptorDAO =
    NodeStateDescriptorDAO()(ec, nodeConf)

  private def getLastLoadedWalletName(): Future[Option[String]] = {
    nodeStateDAO
      .getWalletName()
      .recover { case _: SQLException => None }
      .map(_.map(_.walletName))
  }

}

object BitcoinSServerMain extends BitcoinSAppScalaDaemon {

  override val actorSystemName =
    s"bitcoin-s-server-${System.currentTimeMillis()}"

  /** Directory specific for current network or custom dir */
  override val customFinalDirOpt: Option[String] = None

  val serverCmdLineArgs = ServerArgParser(args.toVector)

  val datadirParser =
    DatadirParser(serverCmdLineArgs, customFinalDirOpt)

  System.setProperty("bitcoins.log.location", datadirParser.networkDir.toString)

  implicit lazy val conf: BitcoinSAppConfig =
    BitcoinSAppConfig(
      datadirParser.datadir,
      Vector(datadirParser.baseConfig, serverCmdLineArgs.toConfig))(system)

  val m = new BitcoinSServerMain(serverCmdLineArgs)

  m.run()

  sys.addShutdownHook {
    logger.info(
      s"@@@@@@@@@@@@@@@@@@@@@ Shutting down ${getClass.getSimpleName} @@@@@@@@@@@@@@@@@@@@@")
    Await.result(m.stop(), 10.seconds)
    ()
  }
}<|MERGE_RESOLUTION|>--- conflicted
+++ resolved
@@ -454,13 +454,8 @@
     implicit val walletConf: WalletAppConfig = conf.walletConf
 
     val walletRoutesF = {
-<<<<<<< HEAD
-      walletF.map { w =>
-        WalletRoutes(w)(loadWalletApi)
-=======
       walletLoaderF.map { w =>
         WalletRoutes(w)
->>>>>>> a02e25b0
       }
     }
     val nodeRoutesF = nodeApiF.map(NodeRoutes(_))
