package org.bitcoins.server

import akka.actor.ActorSystem
import akka.http.scaladsl.model.ws.Message
import akka.stream.OverflowStrategy
import akka.stream.scaladsl.{
  BroadcastHub,
  Keep,
  Sink,
  Source,
  SourceQueueWithComplete
}
import akka.{Done, NotUsed}
import org.bitcoins.asyncutil.AsyncUtil
import org.bitcoins.asyncutil.AsyncUtil.Exponential
import org.bitcoins.chain.ChainCallbacks
import org.bitcoins.chain.blockchain.ChainHandler
import org.bitcoins.chain.config.ChainAppConfig
import org.bitcoins.commons.jsonmodels.bitcoind.GetBlockChainInfoResult
import org.bitcoins.commons.util.{DatadirParser, ServerArgParser}
import org.bitcoins.core.api.chain.ChainApi
import org.bitcoins.core.api.dlc.wallet.AnyDLCHDWalletApi
import org.bitcoins.core.api.node.{
  InternalImplementationNodeType,
  NodeApi,
  NodeType
}
import org.bitcoins.core.api.wallet.{NeutrinoWalletApi, WalletApi}
import org.bitcoins.core.util.TimeUtil
import org.bitcoins.core.wallet.rescan.RescanState
import org.bitcoins.crypto.AesPassword
import org.bitcoins.dlc.node.DLCNode
import org.bitcoins.dlc.node.config.DLCNodeAppConfig
import org.bitcoins.dlc.wallet._
import org.bitcoins.feeprovider.MempoolSpaceTarget.HourFeeTarget
import org.bitcoins.feeprovider._
import org.bitcoins.node.config.NodeAppConfig
import org.bitcoins.node.models.NodeStateDescriptorDAO
import org.bitcoins.rpc.BitcoindException.InWarmUp
import org.bitcoins.rpc.client.common.BitcoindRpcClient
import org.bitcoins.rpc.config.{BitcoindRpcAppConfig, ZmqConfig}
import org.bitcoins.server.routes.{BitcoinSServerRunner, CommonRoutes, Server}
import org.bitcoins.server.util._
import org.bitcoins.tor.config.TorAppConfig
import org.bitcoins.wallet.WalletHolder
import org.bitcoins.wallet.config.WalletAppConfig
import org.bitcoins.wallet.models.SpendingInfoDAO

import java.sql.SQLException
import java.time.Instant
import scala.concurrent.duration.DurationInt
import scala.concurrent.{Await, ExecutionContext, Future, Promise}

class BitcoinSServerMain(override val serverArgParser: ServerArgParser)(implicit
    override val system: ActorSystem,
    val conf: BitcoinSAppConfig)
    extends BitcoinSServerRunner {

  implicit lazy val nodeConf: NodeAppConfig = conf.nodeConf
  implicit lazy val chainConf: ChainAppConfig = conf.chainConf
  implicit lazy val dlcNodeConf: DLCNodeAppConfig = conf.dlcNodeConf
  implicit lazy val bitcoindRpcConf: BitcoindRpcAppConfig = conf.bitcoindRpcConf
  implicit lazy val torConf: TorAppConfig = conf.torConf
  lazy val network = conf.walletConf.network

  override def start(): Future[Unit] = {
    logger.info("Starting appServer")
    val startTime = TimeUtil.currentEpochMs
    val startedConfigF = conf.start()

    logger.info(s"Start on network $network")

    startedConfigF.failed.foreach { err =>
      logger.error(s"Failed to initialize configuration for BitcoinServerMain",
                   err)
    }

    for {
      startedConfig <- startedConfigF
      chainApi = ChainHandler.fromDatabase()
      //on server startup we assume we are out of sync with the bitcoin network
      //so we set this flag to true.
      _ <- chainApi.setSyncing(true)
      start <- {
        nodeConf.nodeType match {
          case _: InternalImplementationNodeType =>
            startBitcoinSBackend(startedConfig.torStartedF)
          case NodeType.BitcoindBackend =>
            startBitcoindBackend(startedConfig.torStartedF)
        }
      }
    } yield {
      logger.info(
        s"Done start BitcoinSServerMain, it took=${TimeUtil.currentEpochMs - startTime}ms")
      start
    }
  }

  override def stop(): Future[Unit] = {
    logger.error(s"Exiting process")
    for {
      _ <- conf.stop()
      _ <- serverBindingsOpt match {
        case Some(bindings) => bindings.stop()
        case None           => Future.unit
      }
      _ = logger.info(s"Stopped ${nodeConf.nodeType.shortName} node")
    } yield {
      ()
    }
  }

  /** Start the bitcoin-s wallet server with a neutrino backend
    * @param startedTorConfigF a future that is completed when tor is fully started
    * @return
    */
  def startBitcoinSBackend(startedTorConfigF: Future[Unit]): Future[Unit] = {
    logger.info(s"startBitcoinSBackend()")
    val start = System.currentTimeMillis()

<<<<<<< HEAD
    //run chain work migration
    val chainApiF = runChainWorkCalc(
      serverArgParser.forceChainWorkRecalc || chainConf.forceRecalcChainWork)

    val creationTime: Instant = conf.walletConf.creationTime
=======
    val chainApi = ChainHandler.fromDatabase()
    val creationTime: Instant = walletConf.creationTime
>>>>>>> 6f42f831

    //get a node that isn't started
    val nodeF = nodeConf.createNode(
      peers = Vector.empty,
      walletCreationTimeOpt = Some(creationTime))(chainConf, system)

    val defaultApi =
      MempoolSpaceProvider(HourFeeTarget, network, torConf.socks5ProxyParams)
    val feeProvider = FeeProviderFactory.getFeeProviderOrElse(
      defaultApi,
      conf.walletConf.feeProviderNameOpt,
      conf.walletConf.feeProviderTargetOpt,
      torConf.socks5ProxyParams,
      network)
    //get our wallet
    val configuredWalletF = for {
      node <- nodeF
      _ = logger.info("Initialized chain api")
      wallet = new WalletHolder()
      walletNameOpt <- getWalletName()
      (walletConfig, dlcConfig) <- updateWalletConfigs(walletNameOpt, None)
        .recover { case _: Throwable => (conf.walletConf, conf.dlcConf) }
      dlcWallet <- dlcConfig.createDLCWallet(node, chainApi, feeProvider)(
        walletConfig,
        ec)
      _ <- wallet.replaceWallet(dlcWallet)
      nodeCallbacks <- CallbackUtil.createNeutrinoNodeCallbacksForWallet(wallet)
      _ = nodeConf.addCallbacks(nodeCallbacks)
    } yield {
      logger.info(
        s"Done configuring wallet, it took=${System.currentTimeMillis() - start}ms")
      (wallet, walletConfig, dlcConfig)
    }

    //add callbacks to our uninitialized node
    val configuredNodeF = for {
      node <- nodeF
      _ <- configuredWalletF
    } yield {
      logger.info(
        s"Done configuring node, it took=${System.currentTimeMillis() - start}ms")
      node
    }

    val dlcNodeF = for {
      (wallet, _, _) <- configuredWalletF
      node = dlcNodeConf.createDLCNode(wallet)
    } yield node

    val tuple = buildWsSource

    val wsQueue: SourceQueueWithComplete[Message] = tuple._1
    val wsSource: Source[Message, NotUsed] = tuple._2
<<<<<<< HEAD
    val callbacksF = for {
      (_, walletConfig, dlcConfig) <- configuredWalletF
      chainApi <- chainApiF
    } yield buildNeutrinoCallbacks(wsQueue, chainApi, walletConfig, dlcConfig)

=======
    val _ = buildNeutrinoCallbacks(wsQueue, chainApi)
>>>>>>> 6f42f831
    val torCallbacks = WebsocketUtil.buildTorCallbacks(wsQueue)
    torConf.addCallbacks(torCallbacks)

    val isTorStartedF = if (torConf.torProvided) {
      //if tor is provided we need to execute the tor started callback immediately
      torConf.callBacks.executeOnTorStarted()
    } else {
      Future.unit
    }
    val startedNodeF = {
      //can't start connecting to peers until tor is done starting
      for {
        _ <- startedTorConfigF
        _ <- isTorStartedF
        started <- configuredNodeF.flatMap(_.start())
      } yield started
    }

    val startedDLCNodeF = {
      for {
        dlcNode <- dlcNodeF
        _ <- dlcNode.start()
      } yield dlcNode
    }

    //start our http server now that we are synced
    for {
      _ <- startHttpServer(
        nodeApiF = startedNodeF,
        chainApi = chainApi,
        walletF = configuredWalletF.map(_._1),
        dlcNodeF = startedDLCNodeF,
        torConfStarted = startedTorConfigF,
        serverCmdLineArgs = serverArgParser,
        wsSource = wsSource
      )
      _ = {
        logger.info(
          s"Starting ${nodeConf.nodeType.shortName} node sync, it took=${System
            .currentTimeMillis() - start}ms")
      }
      //make sure callbacks are registered before we start sync
      node <- startedNodeF
      _ <- startedTorConfigF
      (wallet, walletConfig, _) <- configuredWalletF
      _ <- handleDuplicateSpendingInfoDb(wallet, walletConfig)
      _ <- restartRescanIfNeeded(wallet)
      _ <- node.sync()
    } yield {
      logger.info(
        s"Done starting Main! It took ${System.currentTimeMillis() - start}ms")
      ()
    }
  }

  private def buildNeutrinoCallbacks(
      wsQueue: SourceQueueWithComplete[Message],
      chainApi: ChainApi,
      walletConf: WalletAppConfig,
      dlcConf: DLCAppConfig): Unit = {
    val chainCallbacks = WebsocketUtil.buildChainCallbacks(wsQueue, chainApi)
    chainConf.addCallbacks(chainCallbacks)
<<<<<<< HEAD
    val walletCallbacks = WebsocketUtil.buildWalletCallbacks(wsQueue)
=======

    val walletCallbacks =
      WebsocketUtil.buildWalletCallbacks(wsQueue, walletConf.walletNameOpt)
>>>>>>> 6f42f831
    walletConf.addCallbacks(walletCallbacks)

    val dlcWalletCallbacks = WebsocketUtil.buildDLCWalletCallbacks(wsQueue)
    dlcConf.addCallbacks(dlcWalletCallbacks)

    val torCallbacks = WebsocketUtil.buildTorCallbacks(wsQueue)
    torConf.addCallbacks(torCallbacks)

    ()
  }

  /** Returns blockchain info, in case of  [[InWarmUp]] exception it retries.
    */
  private def getBlockChainInfo(
      client: BitcoindRpcClient): Future[GetBlockChainInfoResult] = {
    val promise = Promise[GetBlockChainInfoResult]()
    for {
      _ <- AsyncUtil.retryUntilSatisfiedF(
        conditionF = { () =>
          val infoF = client.getBlockChainInfo
          val res = infoF.map(promise.success).map(_ => true)
          res.recover { case _: InWarmUp => false }
        },
        // retry for approximately 2 hours
        mode = Exponential,
        interval = 1.second,
        maxTries = 12
      )
      info <- promise.future
    } yield info
  }

  /** Start the bitcoin-s wallet server with a bitcoind backend
    * @param startedTorConfigF a future that is completed when tor is fully started
    * @return
    */
  def startBitcoindBackend(startedTorConfigF: Future[Unit]): Future[Unit] = {
    logger.info(s"startBitcoindBackend()")
    val bitcoindF = for {
      client <- bitcoindRpcConf.clientF
      _ <- client.start()
    } yield client
    val tuple = buildWsSource
    val wsQueue: SourceQueueWithComplete[Message] = tuple._1
    val wsSource: Source[Message, NotUsed] = tuple._2
    val torCallbacks = WebsocketUtil.buildTorCallbacks(wsQueue)
    val _ = torConf.addCallbacks(torCallbacks)
    val isTorStartedF = if (torConf.torProvided) {
      //if tor is provided we need to emit a tor started event immediately
      torConf.callBacks.executeOnTorStarted()
    } else {
      Future.unit
    }
    val walletF = bitcoindF.flatMap { bitcoind =>
      val feeProvider = FeeProviderFactory.getFeeProviderOrElse(
        bitcoind,
        feeProviderNameStrOpt = conf.walletConf.feeProviderNameOpt,
        feeProviderTargetOpt = conf.walletConf.feeProviderTargetOpt,
        proxyParamsOpt = torConf.socks5ProxyParams,
        network = network
      )
      logger.info("Creating wallet")
      val walletHolder = new WalletHolder()
      val chainCallbacks = WebsocketUtil.buildChainCallbacks(wsQueue, bitcoind)
      val nodeApi =
        BitcoindRpcBackendUtil.buildBitcoindNodeApi(bitcoind,
                                                    walletHolder,
                                                    Some(chainCallbacks))
      for {
        _ <- isTorStartedF
        walletNameOpt <- getWalletName()
        (walletConfig, dlcConfig) <- updateWalletConfigs(walletNameOpt, None)
          .recover { case _: Throwable => (conf.walletConf, conf.dlcConf) }

        dlcWallet <- dlcConfig.createDLCWallet(
          nodeApi = nodeApi,
          chainQueryApi = bitcoind,
          feeRateApi = feeProvider
        )(walletConfig, ec)

        nodeCallbacks <- CallbackUtil.createBitcoindNodeCallbacksForWallet(
          walletHolder)
        _ = nodeConf.addCallbacks(nodeCallbacks)
        _ = logger.info("Starting wallet")
<<<<<<< HEAD
        _ <- walletHolder.replaceWallet(dlcWallet).recoverWith {
          //https://github.com/bitcoin-s/bitcoin-s/issues/2917
          //https://github.com/bitcoin-s/bitcoin-s/pull/2918
          case err: IllegalArgumentException
              if err.getMessage.contains("If we have spent a spendinginfodb") =>
            handleMissingSpendingInfoDb(err, dlcWallet)(walletConfig)
        }
      } yield (walletHolder, walletConfig, dlcConfig, chainCallbacks)
=======
        _ <- wallet.start()
      } yield (wallet, chainCallbacks)
>>>>>>> 6f42f831
    }

    val dlcNodeF = {
      for {
        (wallet, _, _, _) <- walletF
        dlcNode = dlcNodeConf.createDLCNode(wallet)
        _ <- dlcNode.start()
      } yield dlcNode
    }

    for {
      _ <- bitcoindRpcConf.start()
      bitcoind <- bitcoindRpcConf.clientF
      _ = logger.info("Started bitcoind")

      bitcoindNetwork <- getBlockChainInfo(bitcoind).map(_.chain)
      _ = require(
        bitcoindNetwork == network,
        s"bitcoind ($bitcoindNetwork) on different network than wallet ($network)")
      _ <- startHttpServer(
        nodeApiF = Future.successful(bitcoind),
        chainApi = bitcoind,
        walletF = walletF.map(_._1),
        dlcNodeF = dlcNodeF,
        torConfStarted = startedTorConfigF,
        serverCmdLineArgs = serverArgParser,
        wsSource = wsSource
      )
      walletCallbacks = WebsocketUtil.buildWalletCallbacks(wsQueue)
      (wallet, walletConfig, dlcConfig, chainCallbacks) <- walletF
      _ = walletConfig.addCallbacks(walletCallbacks)

      //intentionally doesn't map on this otherwise we
      //wait until we are done syncing the entire wallet
      //which could take 1 hour
      _ = syncWalletWithBitcoindAndStartPolling(bitcoind,
                                                wallet,
                                                walletConfig,
                                                Some(chainCallbacks))
      dlcWalletCallbacks = WebsocketUtil.buildDLCWalletCallbacks(wsQueue)
      _ = dlcConfig.addCallbacks(dlcWalletCallbacks)
      _ <- startedTorConfigF
      _ <- handleDuplicateSpendingInfoDb(wallet, walletConfig)
      _ <- restartRescanIfNeeded(wallet)
    } yield {
      logger.info(s"Done starting Main!")
      ()
    }
  }

  private var serverBindingsOpt: Option[ServerBindings] = None

  private def startHttpServer(
      nodeApiF: Future[NodeApi],
      chainApi: ChainApi,
      walletF: Future[WalletHolder],
      dlcNodeF: Future[DLCNode],
      torConfStarted: Future[Unit],
      serverCmdLineArgs: ServerArgParser,
      wsSource: Source[Message, NotUsed])(implicit
      system: ActorSystem,
      conf: BitcoinSAppConfig): Future[Server] = {
    implicit val nodeConf: NodeAppConfig = conf.nodeConf
    implicit val walletConf: WalletAppConfig = conf.walletConf

    val walletRoutesF = walletF.map(w => WalletRoutes(w)(loadWallet(w)))
    val nodeRoutesF = nodeApiF.map(NodeRoutes(_))
    val chainRoutes =
      ChainRoutes(chainApi, nodeConf.network, torConfStarted)
    val coreRoutes = CoreRoutes()
    val dlcRoutesF = dlcNodeF.map(DLCRoutes(_))
    val commonRoutes = CommonRoutes(conf.baseDatadir)

    val handlers =
      Seq(walletRoutesF,
          nodeRoutesF,
          Future.successful(chainRoutes),
          Future.successful(coreRoutes),
          dlcRoutesF,
          Future.successful(commonRoutes))

    val rpcBindConfOpt = serverCmdLineArgs.rpcBindOpt match {
      case Some(rpcbind) => Some(rpcbind)
      case None          => conf.rpcBindOpt
    }

    val wsBindConfOpt = serverCmdLineArgs.wsBindOpt match {
      case Some(wsbind) => Some(wsbind)
      case None         => conf.wsBindOpt
    }

    val wsPort = serverCmdLineArgs.wsPortOpt match {
      case Some(wsPort) => wsPort
      case None         => conf.wsPort
    }

    val wsServerConfig =
      WsServerConfig(wsBindConfOpt.getOrElse("localhost"), wsPort = wsPort)

    val server = {
      serverCmdLineArgs.rpcPortOpt match {
        case Some(rpcport) =>
          Server(conf = nodeConf,
                 handlersF = handlers,
                 rpcbindOpt = rpcBindConfOpt,
                 rpcport = rpcport,
                 rpcPassword = conf.rpcPassword,
                 wsConfigOpt = Some(wsServerConfig),
                 wsSource)
        case None =>
          Server(
            conf = nodeConf,
            handlersF = handlers,
            rpcbindOpt = rpcBindConfOpt,
            rpcport = conf.rpcPort,
            rpcPassword = conf.rpcPassword,
            wsConfigOpt = Some(wsServerConfig),
            wsSource
          )
      }
    }
    val bindingF = server.start()

    bindingF.map { bindings =>
      serverBindingsOpt = Some(bindings)
      server
    }
  }

<<<<<<< HEAD
  /** Handles a bug we had in our wallet with missing the spendingTxId for transactions spent from our wallet database.
    * This clears the utxos/addresses from the wallet and then
    * starts a rescan to find the missing spending txids
    * @see https://github.com/bitcoin-s/bitcoin-s/issues/2917
    * @see https://github.com/bitcoin-s/bitcoin-s/pull/2918
    */
  private def handleMissingSpendingInfoDb(
      err: Throwable,
      wallet: AnyDLCHDWalletApi)(implicit
      walletConf: WalletAppConfig): Future[Unit] = {
    logger.warn(
      s"Found corrupted wallet, rescanning to find spendinginfodbs.spendingTxId as detailed in issue 2917",
      err)

    //clear the entire wallet, then rescan to make sure we get out of a corrupted state
    for {
      _ <- wallet.clearAllUtxos()
      _ <- wallet.rescanNeutrinoWallet(startOpt = None,
                                       endOpt = None,
                                       addressBatchSize =
                                         walletConf.discoveryBatchSize,
                                       useCreationTime = true,
                                       force = true)
    } yield ()
  }

=======
>>>>>>> 6f42f831
  /** Syncs the bitcoin-s wallet against bitcoind and then
    * starts rpc polling if zmq isn't enabled, otherwise it starts zmq polling.
    *
    * The key thing this helper method does is it logs errors based on the
    * future returned by this method. This is needed because we don't want
    * to block the rest of the application from starting if we have to
    * do a ton of syncing. However, we don't want to swallow
    * exceptions thrown by this method.
    */
  private def syncWalletWithBitcoindAndStartPolling(
      bitcoind: BitcoindRpcClient,
      wallet: WalletApi with NeutrinoWalletApi,
      walletConfig: WalletAppConfig,
      chainCallbacksOpt: Option[ChainCallbacks]): Future[Unit] = {
    val f = for {
      _ <- AsyncUtil.retryUntilSatisfiedF(
        conditionF = { () =>
          for {
            bitcoindHeight <- bitcoind.getBlockCount
            walletStateOpt <- wallet.getSyncDescriptorOpt()
          } yield walletStateOpt.forall(bitcoindHeight >= _.height)
        },
        // retry for approximately 2 hours
        mode = Exponential,
        interval = 1.second,
        maxTries = 12
      )
      _ <- BitcoindRpcBackendUtil.syncWalletToBitcoind(
        bitcoind,
        wallet,
        chainCallbacksOpt)(system, walletConfig)
      _ <- wallet.updateUtxoPendingStates()
      _ <-
        if (bitcoindRpcConf.zmqConfig == ZmqConfig.empty) {
          BitcoindRpcBackendUtil
            .startBitcoindBlockPolling(wallet, bitcoind, chainCallbacksOpt)
            .map { _ =>
              BitcoindRpcBackendUtil
                .startBitcoindMempoolPolling(wallet, bitcoind) { tx =>
                  nodeConf.callBacks
                    .executeOnTxReceivedCallbacks(logger, tx)
                }
              ()
            }
        } else {
          Future {
            BitcoindRpcBackendUtil.startZMQWalletCallbacks(
              wallet,
              bitcoindRpcConf.zmqConfig)
          }
        }
    } yield ()

    f.failed.foreach(err =>
      logger.error(s"Error syncing bitcoin-s wallet with bitcoind", err))
    f
  }

  /** Builds a websocket queue that you can feed elements to.
    * The Source can be wired up with Directives.handleWebSocketMessages
    * to create a flow that emits websocket messages
    */
  private def buildWsSource: (
      SourceQueueWithComplete[Message],
      Source[Message, NotUsed]) = {
    val maxBufferSize: Int = 25

    /** This will queue [[maxBufferSize]] elements in the queue. Once the buffer size is reached,
      * we will drop the first element in the buffer
      */
    val tuple = {
      //from: https://github.com/akka/akka-http/issues/3039#issuecomment-610263181
      //the BroadcastHub.sink is needed to avoid these errors
      // 'Websocket handler failed with Processor actor'
      Source
        .queue[Message](maxBufferSize, OverflowStrategy.dropHead)
        .toMat(BroadcastHub.sink)(Keep.both)
        .run()
    }

    //need to drain the websocket queue if no one is connected
    val _: Future[Done] = tuple._2.runWith(Sink.ignore)

    tuple
  }

  private def handleDuplicateSpendingInfoDb(
      wallet: AnyDLCHDWalletApi,
      walletConfig: WalletAppConfig): Future[Unit] = {
    val spendingInfoDAO = SpendingInfoDAO()(ec, walletConfig)
    for {
      rescanNeeded <- spendingInfoDAO.hasDuplicates()
      _ <-
        if (rescanNeeded) {
          logger.warn("Found duplicate UTXOs. Rescanning...")
          wallet
            .rescanNeutrinoWallet(startOpt = None,
                                  endOpt = None,
                                  addressBatchSize =
                                    wallet.discoveryBatchSize(),
                                  useCreationTime = true,
                                  force = true)
            .recover { case scala.util.control.NonFatal(exn) =>
              logger.error(s"Failed to handleDuplicateSpendingInfoDb rescan",
                           exn)
              RescanState.RescanDone
            }
        } else {
          Future.successful(RescanState.RescanDone)
        }
      _ <- spendingInfoDAO.createOutPointsIndexIfNeeded()
    } yield ()
  }

  private def restartRescanIfNeeded(
      wallet: AnyDLCHDWalletApi): Future[RescanState] = {
    for {
      isRescanning <- wallet.isRescanning()
      res <-
        if (isRescanning)
          wallet.rescanNeutrinoWallet(startOpt = None,
                                      endOpt = None,
                                      addressBatchSize =
                                        wallet.discoveryBatchSize(),
                                      useCreationTime = true,
                                      force = true)
        else Future.successful(RescanState.RescanDone)
    } yield res
  }

  private lazy val nodeStateDAO: NodeStateDescriptorDAO =
    NodeStateDescriptorDAO()(ec, nodeConf)

  private def getWalletName(): Future[Option[String]] = {
    nodeStateDAO
      .getWalletName()
      .recover { case _: SQLException => None }
      .map(_.map(_.walletName))
  }

  private def updateWalletName(walletNameOpt: Option[String]): Future[Unit] = {
    nodeStateDAO.updateWalletName(walletNameOpt)
  }

  private def updateWalletConfigs(
      walletNameOpt: Option[String],
      aesPasswordOpt: Option[Option[AesPassword]]): Future[
    (WalletAppConfig, DLCAppConfig)] = {
    val kmConfigF = Future.successful(
      conf.walletConf.kmConf.copy(walletName = walletNameOpt,
                                  aesPasswordOverride = aesPasswordOpt))

    (for {
      kmConfig <- kmConfigF
      _ = if (!kmConfig.seedExists())
        throw new RuntimeException(
          s"Wallet `${walletNameOpt.getOrElse(WalletAppConfig.DEFAULT_WALLET_NAME)}` does not exist")

      // First thing start the key manager to be able to fail fast if the password is invalid
      _ <- kmConfig.start()

      walletConfig = conf.walletConf.copy(kmConfOpt = Some(kmConfig))
      dlcConfig = conf.dlcConf.copy(walletConfigOpt = Some(walletConfig))
    } yield (walletConfig, dlcConfig))
  }

  private def loadWallet(walletHolder: WalletHolder)(
      walletNameOpt: Option[String],
      aesPasswordOpt: Option[AesPassword])(implicit
      ec: ExecutionContext): Future[Unit] = {
    logger.info(s"Loading wallet ${walletNameOpt.getOrElse("DEFAULT")}")

    for {
      (walletConfig, dlcConfig) <- updateWalletConfigs(walletNameOpt,
                                                       Some(aesPasswordOpt))

      nodeApi = walletHolder.nodeApi
      chainQueryApi = walletHolder.chainQueryApi
      feeRateApi = walletHolder.feeRateApi

      _ <- walletHolder.stop()
      _ <- walletConfig.start()
      _ <- dlcConfig.start()
      dlcWallet <- dlcConfig.createDLCWallet(nodeApi,
                                             chainQueryApi,
                                             feeRateApi)(walletConfig, ec)
      _ <- walletHolder.replaceWallet(dlcWallet)
      _ <- updateWalletName(walletNameOpt)
    } yield ()
  }

}

object BitcoinSServerMain extends BitcoinSAppScalaDaemon {

  override val actorSystemName =
    s"bitcoin-s-server-${System.currentTimeMillis()}"

  /** Directory specific for current network or custom dir */
  override val customFinalDirOpt: Option[String] = None

  val serverCmdLineArgs = ServerArgParser(args.toVector)

  val datadirParser =
    DatadirParser(serverCmdLineArgs, customFinalDirOpt)

  System.setProperty("bitcoins.log.location", datadirParser.networkDir.toString)

  implicit lazy val conf: BitcoinSAppConfig =
    BitcoinSAppConfig(
      datadirParser.datadir,
      Vector(datadirParser.baseConfig, serverCmdLineArgs.toConfig))(system)

  val m = new BitcoinSServerMain(serverCmdLineArgs)

  m.run()

  sys.addShutdownHook {
    logger.info(
      s"@@@@@@@@@@@@@@@@@@@@@ Shutting down ${getClass.getSimpleName} @@@@@@@@@@@@@@@@@@@@@")
    Await.result(m.stop(), 10.seconds)
  }
}<|MERGE_RESOLUTION|>--- conflicted
+++ resolved
@@ -118,16 +118,8 @@
     logger.info(s"startBitcoinSBackend()")
     val start = System.currentTimeMillis()
 
-<<<<<<< HEAD
-    //run chain work migration
-    val chainApiF = runChainWorkCalc(
-      serverArgParser.forceChainWorkRecalc || chainConf.forceRecalcChainWork)
-
+    val chainApi = ChainHandler.fromDatabase()
     val creationTime: Instant = conf.walletConf.creationTime
-=======
-    val chainApi = ChainHandler.fromDatabase()
-    val creationTime: Instant = walletConf.creationTime
->>>>>>> 6f42f831
 
     //get a node that isn't started
     val nodeF = nodeConf.createNode(
@@ -181,15 +173,10 @@
 
     val wsQueue: SourceQueueWithComplete[Message] = tuple._1
     val wsSource: Source[Message, NotUsed] = tuple._2
-<<<<<<< HEAD
-    val callbacksF = for {
+    val callbacksF: Future[Unit] = for {
       (_, walletConfig, dlcConfig) <- configuredWalletF
-      chainApi <- chainApiF
     } yield buildNeutrinoCallbacks(wsQueue, chainApi, walletConfig, dlcConfig)
 
-=======
-    val _ = buildNeutrinoCallbacks(wsQueue, chainApi)
->>>>>>> 6f42f831
     val torCallbacks = WebsocketUtil.buildTorCallbacks(wsQueue)
     torConf.addCallbacks(torCallbacks)
 
@@ -232,6 +219,7 @@
             .currentTimeMillis() - start}ms")
       }
       //make sure callbacks are registered before we start sync
+      _ <- callbacksF
       node <- startedNodeF
       _ <- startedTorConfigF
       (wallet, walletConfig, _) <- configuredWalletF
@@ -252,13 +240,8 @@
       dlcConf: DLCAppConfig): Unit = {
     val chainCallbacks = WebsocketUtil.buildChainCallbacks(wsQueue, chainApi)
     chainConf.addCallbacks(chainCallbacks)
-<<<<<<< HEAD
     val walletCallbacks = WebsocketUtil.buildWalletCallbacks(wsQueue)
-=======
-
-    val walletCallbacks =
-      WebsocketUtil.buildWalletCallbacks(wsQueue, walletConf.walletNameOpt)
->>>>>>> 6f42f831
+
     walletConf.addCallbacks(walletCallbacks)
 
     val dlcWalletCallbacks = WebsocketUtil.buildDLCWalletCallbacks(wsQueue)
@@ -343,19 +326,9 @@
           walletHolder)
         _ = nodeConf.addCallbacks(nodeCallbacks)
         _ = logger.info("Starting wallet")
-<<<<<<< HEAD
-        _ <- walletHolder.replaceWallet(dlcWallet).recoverWith {
-          //https://github.com/bitcoin-s/bitcoin-s/issues/2917
-          //https://github.com/bitcoin-s/bitcoin-s/pull/2918
-          case err: IllegalArgumentException
-              if err.getMessage.contains("If we have spent a spendinginfodb") =>
-            handleMissingSpendingInfoDb(err, dlcWallet)(walletConfig)
-        }
+        _ <- walletHolder.replaceWallet(dlcWallet)
       } yield (walletHolder, walletConfig, dlcConfig, chainCallbacks)
-=======
-        _ <- wallet.start()
-      } yield (wallet, chainCallbacks)
->>>>>>> 6f42f831
+
     }
 
     val dlcNodeF = {
@@ -485,35 +458,6 @@
     }
   }
 
-<<<<<<< HEAD
-  /** Handles a bug we had in our wallet with missing the spendingTxId for transactions spent from our wallet database.
-    * This clears the utxos/addresses from the wallet and then
-    * starts a rescan to find the missing spending txids
-    * @see https://github.com/bitcoin-s/bitcoin-s/issues/2917
-    * @see https://github.com/bitcoin-s/bitcoin-s/pull/2918
-    */
-  private def handleMissingSpendingInfoDb(
-      err: Throwable,
-      wallet: AnyDLCHDWalletApi)(implicit
-      walletConf: WalletAppConfig): Future[Unit] = {
-    logger.warn(
-      s"Found corrupted wallet, rescanning to find spendinginfodbs.spendingTxId as detailed in issue 2917",
-      err)
-
-    //clear the entire wallet, then rescan to make sure we get out of a corrupted state
-    for {
-      _ <- wallet.clearAllUtxos()
-      _ <- wallet.rescanNeutrinoWallet(startOpt = None,
-                                       endOpt = None,
-                                       addressBatchSize =
-                                         walletConf.discoveryBatchSize,
-                                       useCreationTime = true,
-                                       force = true)
-    } yield ()
-  }
-
-=======
->>>>>>> 6f42f831
   /** Syncs the bitcoin-s wallet against bitcoind and then
     * starts rpc polling if zmq isn't enabled, otherwise it starts zmq polling.
     *
