package org.bitcoins.server

import akka.actor.ActorSystem
import akka.dispatch.Dispatchers
import akka.http.scaladsl.Http
import org.bitcoins.chain.blockchain.ChainHandler
import org.bitcoins.chain.config.ChainAppConfig
import org.bitcoins.chain.models._
import org.bitcoins.core.Core
import org.bitcoins.core.api.chain.ChainApi
import org.bitcoins.core.api.feeprovider.FeeRateApi
import org.bitcoins.core.api.node.NodeApi
import org.bitcoins.core.util.NetworkUtil
import org.bitcoins.core.wallet.fee.SatoshisPerVirtualByte
import org.bitcoins.db.util.{DatadirParser, ServerArgParser}
import org.bitcoins.dlc.wallet._
import org.bitcoins.feeprovider.FeeProviderName._
import org.bitcoins.feeprovider.MempoolSpaceTarget.HourFeeTarget
import org.bitcoins.feeprovider._
import org.bitcoins.node._
import org.bitcoins.node.config.NodeAppConfig
import org.bitcoins.node.models.Peer
import org.bitcoins.rpc.config.ZmqConfig
import org.bitcoins.server.routes.{BitcoinSServerRunner, Server}
import org.bitcoins.server.util.BitcoinSAppScalaDaemon
import org.bitcoins.wallet.Wallet
import org.bitcoins.wallet.config.WalletAppConfig

import scala.concurrent.{ExecutionContext, Future, Promise}

class BitcoinSServerMain(override val serverArgParser: ServerArgParser)(implicit
    override val system: ActorSystem,
    conf: BitcoinSAppConfig)
    extends BitcoinSServerRunner {

  implicit lazy val walletConf: WalletAppConfig = conf.walletConf
  implicit lazy val nodeConf: NodeAppConfig = conf.nodeConf
  implicit lazy val chainConf: ChainAppConfig = conf.chainConf
  implicit lazy val dlcConf: DLCAppConfig = conf.dlcConf
  implicit lazy val bitcoindRpcConf: BitcoindRpcAppConfig = conf.bitcoindRpcConf

  override def start(): Future[Unit] = {
    val startedConfigF = conf.start()

    logger.info(s"Start on network ${walletConf.network}")

    startedConfigF.failed.foreach { err =>
      logger.error(s"Failed to initialize configuration for BitcoinServerMain",
                   err)
    }

    for {
      _ <- startedConfigF
      start <- {
        nodeConf.nodeType match {
          case _: InternalImplementationNodeType =>
            startBitcoinSBackend()
          case NodeType.BitcoindBackend =>
            startBitcoindBackend()
        }

      }
    } yield start
  }

  override def stop(): Future[Unit] = {
    logger.error(s"Exiting process")
    for {
      _ <- walletConf.stop()
      _ <- nodeConf.stop()
      _ <- chainConf.stop()
      _ = logger.info(s"Stopped ${nodeConf.nodeType.shortName} node")
      _ <- system.terminate()
    } yield {
      logger.info(s"Actor system terminated")
      ()
    }
  }

  def startBitcoinSBackend(): Future[Unit] = {
    val start = System.currentTimeMillis()
    if (nodeConf.peers.isEmpty) {
      throw new IllegalArgumentException(
        "No peers specified, unable to start node")
    }

    val peerSockets = {
      nodeConf.peers.map(
      NetworkUtil.parseInetSocketAddress(_,
                                         nodeConf.network.port)
<<<<<<< HEAD
      )
    }
    val peers = peerSockets.map(Peer.fromSocket(_))
=======

    val peer = Peer.fromSocket(peerSocket, nodeConf.socks5ProxyParams)
>>>>>>> 62a8897d

    //run chain work migration
    val chainApiF = runChainWorkCalc(
      serverArgParser.forceChainWorkRecalc || chainConf.forceRecalcChainWork)

    //get a node that isn't started
    val nodeF = nodeConf.createNode(peers)(chainConf, system)

    val feeProvider = getFeeProviderOrElse(
      MempoolSpaceProvider(HourFeeTarget, walletConf.network))
    //get our wallet
    val configuredWalletF = for {
      node <- nodeF
      chainApi <- chainApiF
      _ = logger.info("Initialized chain api")
      wallet <- dlcConf.createDLCWallet(node, chainApi, feeProvider)
      callbacks <- createCallbacks(wallet)
      _ = nodeConf.addCallbacks(callbacks)
    } yield {
      logger.info(
        s"Done configuring wallet, it took=${System.currentTimeMillis() - start}ms")
      wallet
    }

    //add callbacks to our uninitialized node
    val configuredNodeF = for {
      node <- nodeF
      wallet <- configuredWalletF
      initNode <- setBloomFilter(node, wallet)
    } yield {
      logger.info(
        s"Done configuring node, it took=${System.currentTimeMillis() - start}ms")
      initNode
    }

    //start our http server now that we are synced
    for {
      node <- configuredNodeF
      wallet <- configuredWalletF
      _ <- node.start()
      _ <- wallet.start().recoverWith {
        //https://github.com/bitcoin-s/bitcoin-s/issues/2917
        //https://github.com/bitcoin-s/bitcoin-s/pull/2918
        case err: IllegalArgumentException
            if err.getMessage.contains("If we have spent a spendinginfodb") =>
          handleMissingSpendingInfoDb(err, wallet)
      }
      cachedChainApi <- node.chainApiFromDb()
      chainApi = ChainHandler.fromChainHandlerCached(cachedChainApi)
      binding <- startHttpServer(nodeApi = node,
                                 chainApi = chainApi,
                                 wallet = wallet,
                                 serverCmdLineArgs = serverArgParser)
      _ = {
        logger.info(
          s"Starting ${nodeConf.nodeType.shortName} node sync, it took=${System
            .currentTimeMillis() - start}ms")
      }
      _ = BitcoinSServer.startedFP.success(Future.successful(binding))

      _ <- node.sync()
    } yield {
      logger.info(
        s"Done starting Main! It took ${System.currentTimeMillis() - start}ms")
      ()
    }
  }

  def startBitcoindBackend(): Future[Unit] = {
    val bitcoind = bitcoindRpcConf.client

    for {
      _ <- bitcoindRpcConf.start()
      _ = logger.info("Started bitcoind")

      bitcoindNetwork <- bitcoind.getBlockChainInfo.map(_.chain)
      _ = require(
        bitcoindNetwork == walletConf.network,
        s"bitcoind ($bitcoindNetwork) on different network than wallet (${walletConf.network})")

      _ = logger.info("Creating wallet")
      feeProvider = getFeeProviderOrElse(bitcoind)
      tmpWallet <- dlcConf.createDLCWallet(nodeApi = bitcoind,
                                           chainQueryApi = bitcoind,
                                           feeRateApi = feeProvider)
      wallet = BitcoindRpcBackendUtil.createDLCWalletWithBitcoindCallbacks(
        bitcoind,
        tmpWallet)
      _ = logger.info("Starting wallet")
      _ <- wallet.start().recoverWith {
        //https://github.com/bitcoin-s/bitcoin-s/issues/2917
        //https://github.com/bitcoin-s/bitcoin-s/pull/2918
        case err: IllegalArgumentException
            if err.getMessage.contains("If we have spent a spendinginfodb") =>
          handleMissingSpendingInfoDb(err, wallet)
      }
      _ = BitcoindRpcBackendUtil
        .syncWalletToBitcoind(bitcoind, wallet)
        .flatMap(_ => wallet.updateUtxoPendingStates())
        .flatMap { _ =>
          if (bitcoindRpcConf.zmqConfig == ZmqConfig.empty) {
            BitcoindRpcBackendUtil.startBitcoindBlockPolling(wallet, bitcoind)
          } else Future.unit
        }

      // Create callbacks for processing new blocks
      _ =
        if (bitcoindRpcConf.zmqConfig != ZmqConfig.empty) {
          BitcoindRpcBackendUtil.startZMQWalletCallbacks(
            wallet,
            bitcoindRpcConf.zmqConfig)
        }

      binding <- startHttpServer(nodeApi = bitcoind,
                                 chainApi = bitcoind,
                                 wallet = wallet,
                                 serverCmdLineArgs = serverArgParser)
      _ = BitcoinSServer.startedFP.success(Future.successful(binding))
    } yield {
      logger.info(s"Done starting Main!")
      ()
    }
  }

  private def createCallbacks(wallet: Wallet)(implicit
      nodeConf: NodeAppConfig,
      ec: ExecutionContext): Future[NodeCallbacks] = {
    lazy val onTx: OnTxReceived = { tx =>
      wallet.processTransaction(tx, blockHashOpt = None).map(_ => ())
    }
    lazy val onCompactFilters: OnCompactFiltersReceived = { blockFilters =>
      wallet
        .processCompactFilters(blockFilters = blockFilters)
        .map(_ => ())
    }
    lazy val onBlock: OnBlockReceived = { block =>
      wallet.processBlock(block).map(_ => ())
    }
    lazy val onHeaders: OnBlockHeadersReceived = { headers =>
      if (headers.isEmpty) {
        Future.unit
      } else {
        wallet.updateUtxoPendingStates().map(_ => ())
      }
    }
    nodeConf.nodeType match {
      case NodeType.SpvNode =>
        Future.successful(
          NodeCallbacks(onTxReceived = Vector(onTx),
                        onBlockHeadersReceived = Vector(onHeaders)))
      case NodeType.NeutrinoNode =>
        Future.successful(
          NodeCallbacks(onBlockReceived = Vector(onBlock),
                        onCompactFiltersReceived = Vector(onCompactFilters),
                        onBlockHeadersReceived = Vector(onHeaders)))
      case NodeType.FullNode =>
        Future.failed(new RuntimeException("Not yet implemented"))
      case _: ExternalImplementationNodeType =>
        Future.failed(
          new RuntimeException(
            "Cannot create callbacks for an external implementation"))
    }
  }

  private def setBloomFilter(node: Node, wallet: Wallet)(implicit
      ec: ExecutionContext): Future[Node] = {
    for {
      nodeWithBloomFilter <- node match {
        case spvNode: SpvNode =>
          for {
            bloom <- wallet.getBloomFilter()
            _ = logger.info(
              s"Got bloom filter with ${bloom.filterSize.toInt} elements")
          } yield spvNode.setBloomFilter(bloom)
        case _: Node => Future.successful(node)
      }
    } yield {
      nodeWithBloomFilter
    }
  }

  /** This is needed for migrations V2/V3 on the chain project to re-calculate the total work for the chain */
  private def runChainWorkCalc(force: Boolean)(implicit
      system: ActorSystem): Future[ChainApi] = {
    val blockEC =
      system.dispatchers.lookup(Dispatchers.DefaultBlockingDispatcherId)
    val chainApi = ChainHandler.fromDatabase(
      blockHeaderDAO = BlockHeaderDAO()(blockEC, chainConf),
      CompactFilterHeaderDAO()(blockEC, chainConf),
      CompactFilterDAO()(blockEC, chainConf))
    for {
      isMissingChainWork <- chainApi.isMissingChainWork
      chainApiWithWork <-
        if (isMissingChainWork || force) {
          chainApi.recalculateChainWork
        } else {
          logger.info(s"Chain work already calculated")
          Future.successful(chainApi)
        }
    } yield chainApiWithWork
  }

  private def startHttpServer(
      nodeApi: NodeApi,
      chainApi: ChainApi,
      wallet: DLCWallet,
      serverCmdLineArgs: ServerArgParser)(implicit
      system: ActorSystem,
      conf: BitcoinSAppConfig): Future[Http.ServerBinding] = {
    implicit val nodeConf: NodeAppConfig = conf.nodeConf
    implicit val walletConf: WalletAppConfig = conf.walletConf

    val walletRoutes = WalletRoutes(wallet)
    val nodeRoutes = NodeRoutes(nodeApi)
    val chainRoutes = ChainRoutes(chainApi, nodeConf.network)
    val coreRoutes = CoreRoutes(Core)

    val bindConfOpt = serverCmdLineArgs.rpcBindOpt match {
      case Some(rpcbind) => Some(rpcbind)
      case None          => conf.rpcBindOpt
    }

    val server = {
      serverCmdLineArgs.rpcPortOpt match {
        case Some(rpcport) =>
          Server(conf = nodeConf,
                 handlers =
                   Seq(walletRoutes, nodeRoutes, chainRoutes, coreRoutes),
                 rpcbindOpt = bindConfOpt,
                 rpcport = rpcport)
        case None =>
          Server(conf = nodeConf,
                 handlers =
                   Seq(walletRoutes, nodeRoutes, chainRoutes, coreRoutes),
                 rpcbindOpt = bindConfOpt,
                 rpcport = conf.rpcPort)
      }
    }
    server.start()
  }

  /** Gets a Fee Provider from the given wallet app config
    * Returns default if there is no config set
    */
  def getFeeProviderOrElse(default: => FeeRateApi)(implicit
      system: ActorSystem,
      walletConf: WalletAppConfig): FeeRateApi = {
    val feeProviderNameOpt =
      walletConf.feeProviderNameOpt.flatMap(FeeProviderName.fromStringOpt)
    val feeProvider =
      (feeProviderNameOpt, walletConf.feeProviderTargetOpt) match {
        case (None, None) | (None, Some(_)) =>
          default
        case (Some(BitcoinerLive), None) =>
          BitcoinerLiveFeeRateProvider.fromBlockTarget(6)
        case (Some(BitcoinerLive), Some(target)) =>
          BitcoinerLiveFeeRateProvider.fromBlockTarget(target)
        case (Some(BitGo), targetOpt) =>
          BitGoFeeRateProvider(targetOpt)
        case (Some(MempoolSpace), None) =>
          MempoolSpaceProvider(HourFeeTarget, walletConf.network)
        case (Some(MempoolSpace), Some(target)) =>
          MempoolSpaceProvider.fromBlockTarget(target, walletConf.network)
        case (Some(Constant), Some(num)) =>
          ConstantFeeRateProvider(SatoshisPerVirtualByte.fromLong(num))
        case (Some(Constant), None) =>
          throw new IllegalArgumentException(
            "Missing a target for a ConstantFeeRateProvider")
      }

    logger.info(s"Using fee provider: $feeProvider")
    feeProvider
  }

  /** Handles a bug we had in our wallet with missing the spendingTxId for transactions spent from our wallet database.
    * This clears the utxos/addresses from the wallet and then
    * starts a rescan to find the missing spending txids
    * @see https://github.com/bitcoin-s/bitcoin-s/issues/2917
    * @see https://github.com/bitcoin-s/bitcoin-s/pull/2918
    */
  private def handleMissingSpendingInfoDb(err: Throwable, wallet: Wallet)(
      implicit walletConf: WalletAppConfig): Future[Unit] = {
    logger.warn(
      s"Found corrupted wallet, rescanning to find spendinginfodbs.spendingTxId as detailed in issue 2917",
      err)

    //clear the entire wallet, then rescan to make sure we get out of a corrupted state
    val clearedF = wallet.clearAllUtxosAndAddresses()
    val walletF = for {
      clearedWallet <- clearedF
      _ <- clearedWallet.rescanNeutrinoWallet(startOpt = None,
                                              endOpt = None,
                                              addressBatchSize =
                                                walletConf.discoveryBatchSize,
                                              useCreationTime = true)
    } yield clearedWallet
    walletF.map(_ => ())
  }
}

object BitcoinSServerMain extends BitcoinSAppScalaDaemon {

  override val actorSystemName =
    s"bitcoin-s-server-${System.currentTimeMillis()}"

  /** Directory specific for current network or custom dir */
  override val customFinalDirOpt: Option[String] = None

  val serverCmdLineArgs = ServerArgParser(args.toVector)

  val datadirParser =
    DatadirParser(serverCmdLineArgs, customFinalDirOpt)

  System.setProperty("bitcoins.log.location", datadirParser.networkDir.toString)

  implicit lazy val conf: BitcoinSAppConfig =
    BitcoinSAppConfig(datadirParser.datadir,
                      datadirParser.baseConfig,
                      serverCmdLineArgs.toConfig)(system.dispatcher)

  new BitcoinSServerMain(serverCmdLineArgs).run()
}

object BitcoinSServer {
  private[server] val startedFP = Promise[Future[Http.ServerBinding]]()

  /** Allows the above server to be bundled with other projects.
    *
    * Main.startFut will be null when called from elsewhere due
    * to the delayed initialization of scala Apps.
    *
    * In contrast this Future will be initialized immediately and
    * only initialized to to Main's startFut when that future has
    * been initialized.
    */
  val startedF: Future[Http.ServerBinding] = startedFP.future.flatten
}<|MERGE_RESOLUTION|>--- conflicted
+++ resolved
@@ -88,14 +88,10 @@
       nodeConf.peers.map(
       NetworkUtil.parseInetSocketAddress(_,
                                          nodeConf.network.port)
-<<<<<<< HEAD
       )
     }
-    val peers = peerSockets.map(Peer.fromSocket(_))
-=======
-
-    val peer = Peer.fromSocket(peerSocket, nodeConf.socks5ProxyParams)
->>>>>>> 62a8897d
+    
+    val peers = peerSockets.map(Peer.fromSocket(_, nodeConf.socks5ProxyParams))
 
     //run chain work migration
     val chainApiF = runChainWorkCalc(
