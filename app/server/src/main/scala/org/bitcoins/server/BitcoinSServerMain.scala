package org.bitcoins.server

import akka.actor.ActorSystem
import akka.stream.scaladsl.{
  BroadcastHub,
  Keep,
  Sink,
  Source,
  SourceQueueWithComplete
}
import akka.stream.{KillSwitches, OverflowStrategy, SharedKillSwitch}
import akka.{Done, NotUsed}
import org.bitcoins.asyncutil.AsyncUtil
import org.bitcoins.asyncutil.AsyncUtil.Exponential
import org.bitcoins.chain.ChainCallbacks
import org.bitcoins.chain.blockchain.ChainHandler
import org.bitcoins.chain.config.ChainAppConfig
import org.bitcoins.commons.jsonmodels.bitcoind.GetBlockChainInfoResult
import org.bitcoins.commons.jsonmodels.ws.WsNotification
import org.bitcoins.commons.util.{DatadirParser, ServerArgParser}
import org.bitcoins.core.api.chain.ChainApi
import org.bitcoins.core.api.dlc.wallet.AnyDLCHDWalletApi
import org.bitcoins.core.api.node.{
  InternalImplementationNodeType,
  NodeApi,
  NodeType
}
import org.bitcoins.core.api.wallet.{NeutrinoWalletApi, WalletApi}
import org.bitcoins.core.util.TimeUtil
import org.bitcoins.core.wallet.rescan.RescanState
import org.bitcoins.dlc.node.DLCNode
import org.bitcoins.dlc.node.config.DLCNodeAppConfig
import org.bitcoins.dlc.wallet._
import org.bitcoins.feeprovider.MempoolSpaceTarget.HourFeeTarget
import org.bitcoins.feeprovider._
import org.bitcoins.node.config.NodeAppConfig
import org.bitcoins.node.models.NodeStateDescriptorDAO
import org.bitcoins.rpc.BitcoindException.InWarmUp
import org.bitcoins.rpc.client.common.BitcoindRpcClient
import org.bitcoins.rpc.config.{BitcoindRpcAppConfig, ZmqConfig}
import org.bitcoins.server.routes.{BitcoinSServerRunner, CommonRoutes, Server}
import org.bitcoins.server.util._
import org.bitcoins.tor.config.TorAppConfig
import org.bitcoins.wallet.WalletHolder
import org.bitcoins.wallet.config.WalletAppConfig
import org.bitcoins.wallet.models.SpendingInfoDAO

import java.sql.SQLException
import java.time.Instant
import scala.concurrent.duration.DurationInt
import scala.concurrent.{Await, Future, Promise}

class BitcoinSServerMain(override val serverArgParser: ServerArgParser)(implicit
    override val system: ActorSystem,
    val conf: BitcoinSAppConfig)
    extends BitcoinSServerRunner {

  implicit lazy val nodeConf: NodeAppConfig = conf.nodeConf
  implicit lazy val chainConf: ChainAppConfig = conf.chainConf
  implicit lazy val dlcNodeConf: DLCNodeAppConfig = conf.dlcNodeConf
  implicit lazy val bitcoindRpcConf: BitcoindRpcAppConfig = conf.bitcoindRpcConf
  implicit lazy val torConf: TorAppConfig = conf.torConf
  lazy val network = conf.walletConf.network

  private val nodeCallbackKillSwitch: SharedKillSwitch = {
    KillSwitches.shared("node-callback-killswitch")
  }

  override def start(): Future[Unit] = {
    logger.info("Starting appServer")
    val startTime = TimeUtil.currentEpochMs
    val startedConfigF = conf.start()

    logger.info(s"Start on network $network")

    startedConfigF.failed.foreach { err =>
      logger.error(s"Failed to initialize configuration for BitcoinServerMain",
                   err)
    }

    for {
      startedConfig <- startedConfigF
      chainApi = ChainHandler.fromDatabase()
      //on server startup we assume we are out of sync with the bitcoin network
      //so we set this flag to true.
      _ <- chainApi.setSyncing(true)
      start <- {
        nodeConf.nodeType match {
          case _: InternalImplementationNodeType =>
            startBitcoinSBackend(startedConfig.torStartedF)
          case NodeType.BitcoindBackend =>
            startBitcoindBackend(startedConfig.torStartedF)
        }
      }
    } yield {
      logger.info(
        s"Done start BitcoinSServerMain, it took=${TimeUtil.currentEpochMs - startTime}ms")
      start
    }
  }

  override def stop(): Future[Unit] = {
    logger.error(s"Exiting process")
    for {
      _ <- conf.stop()
      _ <- serverBindingsOpt match {
        case Some(bindings) => bindings.stop()
        case None           => Future.unit
      }
      _ = logger.info(s"Stopped ${nodeConf.nodeType.shortName} node")
    } yield {
      ()
    }
  }

  /** Start the bitcoin-s wallet server with a neutrino backend
    * @param startedTorConfigF a future that is completed when tor is fully started
    * @return
    */
  def startBitcoinSBackend(startedTorConfigF: Future[Unit]): Future[Unit] = {
    logger.info(s"startBitcoinSBackend()")
    val start = System.currentTimeMillis()

    val chainApi = ChainHandler.fromDatabase()
    val creationTime: Instant = conf.walletConf.creationTime

    //get a node that isn't started
    val nodeF = nodeConf.createNode(
      peers = Vector.empty,
      walletCreationTimeOpt = Some(creationTime))(chainConf, system)

    val defaultApi =
      MempoolSpaceProvider(HourFeeTarget, network, torConf.socks5ProxyParams)
    val feeProvider = FeeProviderFactory.getFeeProviderOrElse(
      defaultApi,
<<<<<<< HEAD
      conf.walletConf.feeProviderNameOpt,
      conf.walletConf.feeProviderTargetOpt,
      torConf.socks5ProxyParams,
      network)
    //get our wallet
    val walletHolder = new WalletHolder()
    val neutrinoWalletLoaderF = {
      for {
        node <- nodeF
      } yield {
        DLCWalletNeutrinoBackendLoader(walletHolder,
                                       chainApi,
                                       nodeApi = node,
                                       feeRateApi = feeProvider)
      }
    }

    val configuredWalletF = {
      for {
        walletNameOpt <- getLastLoadedWalletName()
        neutrinoWalletLoader <- neutrinoWalletLoaderF
        walletWithConfigs <- neutrinoWalletLoader.load(
          walletNameOpt = walletNameOpt,
          aesPasswordOpt = conf.walletConf.aesPasswordOpt)
      } yield walletWithConfigs
=======
      walletConf.feeProviderNameOpt,
      walletConf.feeProviderTargetOpt,
      walletConf.torConf.socks5ProxyParams,
      walletConf.network)

    //get our wallet
    val configuredWalletF = for {
      node <- nodeF
      _ = logger.info("Initialized chain api")
      wallet <- dlcConf.createDLCWallet(node, chainApi, feeProvider)
      nodeCallbacks <- CallbackUtil.createNeutrinoNodeCallbacksForWallet(
        wallet,
        nodeCallbackKillSwitch)
      _ = nodeConf.addCallbacks(nodeCallbacks)
    } yield {
      logger.info(
        s"Done configuring wallet, it took=${System.currentTimeMillis() - start}ms")
      wallet
>>>>>>> 5d309fba
    }

    //add callbacks to our uninitialized node
    val configuredNodeF = for {
      node <- nodeF
      _ <- configuredWalletF
    } yield {
      logger.info(
        s"Done configuring node, it took=${System.currentTimeMillis() - start}ms")
      node
    }

    val dlcNodeF = for {
      (wallet, _, _) <- configuredWalletF
      node = dlcNodeConf.createDLCNode(wallet)
    } yield node

    val tuple = buildWsSource

    val wsQueue: SourceQueueWithComplete[WsNotification[_]] = tuple._1
    val wsSource: Source[WsNotification[_], NotUsed] = tuple._2

    val callbacksF: Future[Unit] = for {
      (_, walletConfig, dlcConfig) <- configuredWalletF
    } yield buildNeutrinoCallbacks(wsQueue, chainApi, walletConfig, dlcConfig)

    val torCallbacks = WebsocketUtil.buildTorCallbacks(wsQueue)
    torConf.addCallbacks(torCallbacks)

    val isTorStartedF = if (torConf.torProvided) {
      //if tor is provided we need to execute the tor started callback immediately
      torConf.callBacks.executeOnTorStarted()
    } else {
      Future.unit
    }
    val startedNodeF = {
      //can't start connecting to peers until tor is done starting
      for {
        _ <- startedTorConfigF
        _ <- isTorStartedF
        started <- configuredNodeF.flatMap(_.start())
      } yield started
    }

    val startedDLCNodeF = {
      for {
        dlcNode <- dlcNodeF
        _ <- dlcNode.start()
      } yield dlcNode
    }

    //start our http server now that we are synced
    for {
      neutrinoWalletLoader <- neutrinoWalletLoaderF
      _ <- startHttpServer(
        nodeApiF = startedNodeF,
        chainApi = chainApi,
        walletF = configuredWalletF.map(_._1),
        dlcNodeF = startedDLCNodeF,
        torConfStarted = startedTorConfigF,
        serverCmdLineArgs = serverArgParser,
        wsSource = wsSource,
        neutrinoWalletLoader
      )
      _ = {
        logger.info(
          s"Starting ${nodeConf.nodeType.shortName} node sync, it took=${System
            .currentTimeMillis() - start}ms")
      }
      //make sure callbacks are registered before we start sync
      _ <- callbacksF
      node <- startedNodeF
      _ <- startedTorConfigF
<<<<<<< HEAD
      (wallet, walletConfig, _) <- configuredWalletF
      _ <- handleDuplicateSpendingInfoDb(wallet, walletConfig)
=======
      _ <- node.sync()
      wallet <- configuredWalletF
      _ <- handleDuplicateSpendingInfoDb(wallet)
>>>>>>> 5d309fba
      _ <- restartRescanIfNeeded(wallet)
    } yield {
      logger.info(
        s"Done starting Main! It took ${System.currentTimeMillis() - start}ms")
      ()
    }
  }

  private def buildNeutrinoCallbacks(
      wsQueue: SourceQueueWithComplete[WsNotification[_]],
      chainApi: ChainApi,
      walletConf: WalletAppConfig,
      dlcConf: DLCAppConfig): Unit = {
    val chainCallbacks = WebsocketUtil.buildChainCallbacks(wsQueue, chainApi)
    chainConf.addCallbacks(chainCallbacks)

    val walletCallbacks =
      WebsocketUtil.buildWalletCallbacks(wsQueue, walletConf.walletName)
    walletConf.addCallbacks(walletCallbacks)

    val dlcWalletCallbacks = WebsocketUtil.buildDLCWalletCallbacks(wsQueue)
    dlcConf.addCallbacks(dlcWalletCallbacks)

    val torCallbacks = WebsocketUtil.buildTorCallbacks(wsQueue)
    torConf.addCallbacks(torCallbacks)

    ()
  }

  /** Returns blockchain info, in case of  [[InWarmUp]] exception it retries.
    */
  private def getBlockChainInfo(
      client: BitcoindRpcClient): Future[GetBlockChainInfoResult] = {
    val promise = Promise[GetBlockChainInfoResult]()
    for {
      _ <- AsyncUtil.retryUntilSatisfiedF(
        conditionF = { () =>
          val infoF = client.getBlockChainInfo
          val res = infoF.map(promise.success).map(_ => true)
          res.recover { case _: InWarmUp => false }
        },
        // retry for approximately 2 hours
        mode = Exponential,
        interval = 1.second,
        maxTries = 12
      )
      info <- promise.future
    } yield info
  }

  /** Start the bitcoin-s wallet server with a bitcoind backend
    * @param startedTorConfigF a future that is completed when tor is fully started
    * @return
    */
  def startBitcoindBackend(startedTorConfigF: Future[Unit]): Future[Unit] = {
    logger.info(s"startBitcoindBackend()")
    val bitcoindF = for {
      client <- bitcoindRpcConf.clientF
      _ <- client.start()
    } yield {
      logger.info("Started bitcoind")
      client
    }
    val tuple = buildWsSource
    val wsQueue: SourceQueueWithComplete[WsNotification[_]] = tuple._1
    val wsSource: Source[WsNotification[_], NotUsed] = tuple._2
    val torCallbacks = WebsocketUtil.buildTorCallbacks(wsQueue)
    val _ = torConf.addCallbacks(torCallbacks)
    val isTorStartedF = if (torConf.torProvided) {
      //if tor is provided we need to emit a tor started event immediately
      torConf.callBacks.executeOnTorStarted()
    } else {
      Future.unit
    }
    val walletNameF = for {
      lastLoadedWallet <- getLastLoadedWalletName()
      walletName = lastLoadedWallet.getOrElse(
        WalletAppConfig.DEFAULT_WALLET_NAME)
    } yield walletName

    val walletHolder = new WalletHolder()
    val chainCallbacksF = for {
      bitcoind <- bitcoindF
    } yield {
      WebsocketUtil.buildChainCallbacks(wsQueue, bitcoind)
    }
    val nodeApiF = for {
      bitcoind <- bitcoindF
      chainCallbacks <- chainCallbacksF
    } yield BitcoindRpcBackendUtil.buildBitcoindNodeApi(bitcoind,
                                                        walletHolder,
                                                        Some(chainCallbacks))

    val feeProviderF = bitcoindF.map { bitcoind =>
      FeeProviderFactory.getFeeProviderOrElse(
        bitcoind,
        feeProviderNameStrOpt = conf.walletConf.feeProviderNameOpt,
        feeProviderTargetOpt = conf.walletConf.feeProviderTargetOpt,
        proxyParamsOpt = torConf.socks5ProxyParams,
        network = network
      )
<<<<<<< HEAD
    }

    val loadWalletApiF = {
      for {
        bitcoind <- bitcoindF
        nodeApi <- nodeApiF
        feeProvider <- feeProviderF
      } yield DLCWalletBitcoindBackendLoader(walletHolder,
                                             bitcoind,
                                             nodeApi,
                                             feeProvider)
    }

    val walletF: Future[(WalletHolder, WalletAppConfig, DLCAppConfig)] = {
      for {
        _ <- isTorStartedF
        loadWalletApi <- loadWalletApiF
        walletName <- walletNameF
        result <- loadWalletApi.load(Some(walletName),
                                     conf.walletConf.aesPasswordOpt)
      } yield result
=======
      logger.info("Creating wallet")
      val tmpWalletF = dlcConf.createDLCWallet(nodeApi = bitcoind,
                                               chainQueryApi = bitcoind,
                                               feeRateApi = feeProvider)
      val chainCallbacks = WebsocketUtil.buildChainCallbacks(wsQueue, bitcoind)

      for {
        _ <- isTorStartedF
        tmpWallet <- tmpWalletF
        wallet = BitcoindRpcBackendUtil.createDLCWalletWithBitcoindCallbacks(
          bitcoind,
          tmpWallet,
          Some(chainCallbacks))

        nodeCallbacks <- CallbackUtil.createBitcoindNodeCallbacksForWallet(
          wallet,
          nodeCallbackKillSwitch)
        _ = nodeConf.addCallbacks(nodeCallbacks)
        _ = logger.info("Starting wallet")
        _ <- wallet.start()
      } yield (wallet, chainCallbacks)
>>>>>>> 5d309fba
    }

    val dlcNodeF = {
      for {
        (wallet, _, _) <- walletF
        dlcNode = dlcNodeConf.createDLCNode(wallet)
        _ <- dlcNode.start()
      } yield dlcNode
    }

    for {
      bitcoind <- bitcoindF
      bitcoindNetwork <- getBlockChainInfo(bitcoind).map(_.chain)
      _ = require(
        bitcoindNetwork == network,
        s"bitcoind ($bitcoindNetwork) on different network than wallet ($network)")
      loadWalletApi <- loadWalletApiF
      _ <- startHttpServer(
        nodeApiF = Future.successful(bitcoind),
        chainApi = bitcoind,
        walletF = walletF.map(_._1),
        dlcNodeF = dlcNodeF,
        torConfStarted = startedTorConfigF,
        serverCmdLineArgs = serverArgParser,
        wsSource = wsSource,
        loadWalletApi
      )
      walletName <- walletNameF
      walletCallbacks = WebsocketUtil.buildWalletCallbacks(wsQueue, walletName)
      chainCallbacks <- chainCallbacksF
      (wallet, walletConfig, dlcConfig) <- walletF
      _ = walletConfig.addCallbacks(walletCallbacks)

      //intentionally doesn't map on this otherwise we
      //wait until we are done syncing the entire wallet
      //which could take 1 hour
      _ = syncWalletWithBitcoindAndStartPolling(bitcoind,
                                                wallet,
                                                walletConfig,
                                                Some(chainCallbacks))
      dlcWalletCallbacks = WebsocketUtil.buildDLCWalletCallbacks(wsQueue)
      _ = dlcConfig.addCallbacks(dlcWalletCallbacks)
      _ <- startedTorConfigF
      _ <- handleDuplicateSpendingInfoDb(wallet, walletConfig)
      _ <- restartRescanIfNeeded(wallet)
    } yield {
      logger.info(s"Done starting Main!")
      ()
    }
  }

  private var serverBindingsOpt: Option[ServerBindings] = None

  private def startHttpServer(
      nodeApiF: Future[NodeApi],
      chainApi: ChainApi,
      walletF: Future[WalletHolder],
      dlcNodeF: Future[DLCNode],
      torConfStarted: Future[Unit],
      serverCmdLineArgs: ServerArgParser,
      wsSource: Source[WsNotification[_], NotUsed],
      loadWalletApi: DLCWalletLoaderApi)(implicit
      system: ActorSystem,
      conf: BitcoinSAppConfig): Future[Server] = {
    implicit val nodeConf: NodeAppConfig = conf.nodeConf
    implicit val walletConf: WalletAppConfig = conf.walletConf

    val walletRoutesF = {
      walletF.map { w =>
        WalletRoutes(w)(loadWalletApi)
      }
    }
    val nodeRoutesF = nodeApiF.map(NodeRoutes(_))
    val chainRoutes =
      ChainRoutes(chainApi, nodeConf.network, torConfStarted)
    val coreRoutes = CoreRoutes()
    val dlcRoutesF = dlcNodeF.map(DLCRoutes(_))
    val commonRoutes = CommonRoutes(conf.baseDatadir)

    val handlers =
      Seq(walletRoutesF,
          nodeRoutesF,
          Future.successful(chainRoutes),
          Future.successful(coreRoutes),
          dlcRoutesF,
          Future.successful(commonRoutes))

    val rpcBindConfOpt = serverCmdLineArgs.rpcBindOpt match {
      case Some(rpcbind) => Some(rpcbind)
      case None          => conf.rpcBindOpt
    }

    val wsBindConfOpt = serverCmdLineArgs.wsBindOpt match {
      case Some(wsbind) => Some(wsbind)
      case None         => conf.wsBindOpt
    }

    val wsPort = serverCmdLineArgs.wsPortOpt match {
      case Some(wsPort) => wsPort
      case None         => conf.wsPort
    }

    val wsServerConfig =
      WsServerConfig(wsBindConfOpt.getOrElse("localhost"), wsPort = wsPort)

    val server = {
      serverCmdLineArgs.rpcPortOpt match {
        case Some(rpcport) =>
          Server(conf = nodeConf,
                 handlersF = handlers,
                 rpcbindOpt = rpcBindConfOpt,
                 rpcport = rpcport,
                 rpcPassword = conf.rpcPassword,
                 wsConfigOpt = Some(wsServerConfig),
                 wsSource)
        case None =>
          Server(
            conf = nodeConf,
            handlersF = handlers,
            rpcbindOpt = rpcBindConfOpt,
            rpcport = conf.rpcPort,
            rpcPassword = conf.rpcPassword,
            wsConfigOpt = Some(wsServerConfig),
            wsSource
          )
      }
    }
    val bindingF = server.start()

    bindingF.map { bindings =>
      serverBindingsOpt = Some(bindings)
      server
    }
  }

  /** Syncs the bitcoin-s wallet against bitcoind and then
    * starts rpc polling if zmq isn't enabled, otherwise it starts zmq polling.
    *
    * The key thing this helper method does is it logs errors based on the
    * future returned by this method. This is needed because we don't want
    * to block the rest of the application from starting if we have to
    * do a ton of syncing. However, we don't want to swallow
    * exceptions thrown by this method.
    */
  private def syncWalletWithBitcoindAndStartPolling(
      bitcoind: BitcoindRpcClient,
      wallet: WalletApi with NeutrinoWalletApi,
      walletConfig: WalletAppConfig,
      chainCallbacksOpt: Option[ChainCallbacks]): Future[Unit] = {
    val f = for {
      _ <- AsyncUtil.retryUntilSatisfiedF(
        conditionF = { () =>
          for {
            bitcoindHeight <- bitcoind.getBlockCount
            walletStateOpt <- wallet.getSyncDescriptorOpt()
          } yield walletStateOpt.forall(bitcoindHeight >= _.height)
        },
        // retry for approximately 2 hours
        mode = Exponential,
        interval = 1.second,
        maxTries = 12
      )
      _ <- BitcoindRpcBackendUtil.syncWalletToBitcoind(
        bitcoind,
        wallet,
        chainCallbacksOpt)(system, walletConfig)
      _ <- wallet.updateUtxoPendingStates()
      _ <-
        if (bitcoindRpcConf.zmqConfig == ZmqConfig.empty) {
          BitcoindRpcBackendUtil
            .startBitcoindBlockPolling(wallet, bitcoind, chainCallbacksOpt)
            .map { _ =>
              BitcoindRpcBackendUtil
                .startBitcoindMempoolPolling(wallet, bitcoind) { tx =>
                  nodeConf.callBacks
                    .executeOnTxReceivedCallbacks(logger, tx)
                }
              ()
            }
        } else {
          Future {
            BitcoindRpcBackendUtil.startZMQWalletCallbacks(
              wallet,
              bitcoindRpcConf.zmqConfig)
          }
        }
    } yield ()

    f.failed.foreach(err =>
      logger.error(s"Error syncing bitcoin-s wallet with bitcoind", err))
    f
  }

  /** Builds a websocket queue that you can feed elements to.
    * The Source can be wired up with Directives.handleWebSocketMessages
    * to create a flow that emits websocket messages
    */
  private def buildWsSource: (
      SourceQueueWithComplete[WsNotification[_]],
      Source[WsNotification[_], NotUsed]) = {
    val maxBufferSize: Int = 25

    /** This will queue [[maxBufferSize]] elements in the queue. Once the buffer size is reached,
      * we will drop the first element in the buffer
      */
    val tuple = {
      //from: https://github.com/akka/akka-http/issues/3039#issuecomment-610263181
      //the BroadcastHub.sink is needed to avoid these errors
      // 'Websocket handler failed with Processor actor'
      Source
        .queue[WsNotification[_]](maxBufferSize, OverflowStrategy.dropHead)
        .toMat(BroadcastHub.sink)(Keep.both)
        .run()
    }

    //need to drain the websocket queue if no one is connected
    val _: Future[Done] = tuple._2.runWith(Sink.ignore)

    tuple
  }

  private def handleDuplicateSpendingInfoDb(
      wallet: AnyDLCHDWalletApi,
      walletConfig: WalletAppConfig): Future[Unit] = {
    val spendingInfoDAO = SpendingInfoDAO()(ec, walletConfig)
    for {
      rescanNeeded <- spendingInfoDAO.hasDuplicates()
      _ <-
        if (rescanNeeded) {
          logger.warn("Found duplicate UTXOs. Rescanning...")
          wallet
            .rescanNeutrinoWallet(startOpt = None,
                                  endOpt = None,
                                  addressBatchSize =
                                    wallet.discoveryBatchSize(),
                                  useCreationTime = true,
                                  force = true)
            .recover { case scala.util.control.NonFatal(exn) =>
              logger.error(s"Failed to handleDuplicateSpendingInfoDb rescan",
                           exn)
              RescanState.RescanDone
            }
        } else {
          Future.successful(RescanState.RescanDone)
        }
      _ <- spendingInfoDAO.createOutPointsIndexIfNeeded()
    } yield ()
  }

  private def restartRescanIfNeeded(
      wallet: AnyDLCHDWalletApi): Future[RescanState] = {
    for {
      isRescanning <- wallet.isRescanning()
      res <-
        if (isRescanning)
          wallet.rescanNeutrinoWallet(startOpt = None,
                                      endOpt = None,
                                      addressBatchSize =
                                        wallet.discoveryBatchSize(),
                                      useCreationTime = true,
                                      force = true)
        else Future.successful(RescanState.RescanDone)
    } yield res
  }

  private lazy val nodeStateDAO: NodeStateDescriptorDAO =
    NodeStateDescriptorDAO()(ec, nodeConf)

  private def getLastLoadedWalletName(): Future[Option[String]] = {
    nodeStateDAO
      .getWalletName()
      .recover { case _: SQLException => None }
      .map(_.map(_.walletName))
  }

}

object BitcoinSServerMain extends BitcoinSAppScalaDaemon {

  override val actorSystemName =
    s"bitcoin-s-server-${System.currentTimeMillis()}"

  /** Directory specific for current network or custom dir */
  override val customFinalDirOpt: Option[String] = None

  val serverCmdLineArgs = ServerArgParser(args.toVector)

  val datadirParser =
    DatadirParser(serverCmdLineArgs, customFinalDirOpt)

  System.setProperty("bitcoins.log.location", datadirParser.networkDir.toString)

  implicit lazy val conf: BitcoinSAppConfig =
    BitcoinSAppConfig(
      datadirParser.datadir,
      Vector(datadirParser.baseConfig, serverCmdLineArgs.toConfig))(system)

  val m = new BitcoinSServerMain(serverCmdLineArgs)

  m.run()

  sys.addShutdownHook {
    logger.info(
      s"@@@@@@@@@@@@@@@@@@@@@ Shutting down ${getClass.getSimpleName} @@@@@@@@@@@@@@@@@@@@@")
    Await.result(m.stop(), 10.seconds)
  }
}<|MERGE_RESOLUTION|>--- conflicted
+++ resolved
@@ -133,7 +133,6 @@
       MempoolSpaceProvider(HourFeeTarget, network, torConf.socks5ProxyParams)
     val feeProvider = FeeProviderFactory.getFeeProviderOrElse(
       defaultApi,
-<<<<<<< HEAD
       conf.walletConf.feeProviderNameOpt,
       conf.walletConf.feeProviderTargetOpt,
       torConf.socks5ProxyParams,
@@ -159,26 +158,6 @@
           walletNameOpt = walletNameOpt,
           aesPasswordOpt = conf.walletConf.aesPasswordOpt)
       } yield walletWithConfigs
-=======
-      walletConf.feeProviderNameOpt,
-      walletConf.feeProviderTargetOpt,
-      walletConf.torConf.socks5ProxyParams,
-      walletConf.network)
-
-    //get our wallet
-    val configuredWalletF = for {
-      node <- nodeF
-      _ = logger.info("Initialized chain api")
-      wallet <- dlcConf.createDLCWallet(node, chainApi, feeProvider)
-      nodeCallbacks <- CallbackUtil.createNeutrinoNodeCallbacksForWallet(
-        wallet,
-        nodeCallbackKillSwitch)
-      _ = nodeConf.addCallbacks(nodeCallbacks)
-    } yield {
-      logger.info(
-        s"Done configuring wallet, it took=${System.currentTimeMillis() - start}ms")
-      wallet
->>>>>>> 5d309fba
     }
 
     //add callbacks to our uninitialized node
@@ -252,14 +231,9 @@
       _ <- callbacksF
       node <- startedNodeF
       _ <- startedTorConfigF
-<<<<<<< HEAD
+      _ <- node.sync()
       (wallet, walletConfig, _) <- configuredWalletF
-      _ <- handleDuplicateSpendingInfoDb(wallet, walletConfig)
-=======
-      _ <- node.sync()
-      wallet <- configuredWalletF
-      _ <- handleDuplicateSpendingInfoDb(wallet)
->>>>>>> 5d309fba
+      _ <- handleDuplicateSpendingInfoDb(wallet,walletConfig)
       _ <- restartRescanIfNeeded(wallet)
     } yield {
       logger.info(
@@ -361,7 +335,6 @@
         proxyParamsOpt = torConf.socks5ProxyParams,
         network = network
       )
-<<<<<<< HEAD
     }
 
     val loadWalletApiF = {
@@ -383,29 +356,6 @@
         result <- loadWalletApi.load(Some(walletName),
                                      conf.walletConf.aesPasswordOpt)
       } yield result
-=======
-      logger.info("Creating wallet")
-      val tmpWalletF = dlcConf.createDLCWallet(nodeApi = bitcoind,
-                                               chainQueryApi = bitcoind,
-                                               feeRateApi = feeProvider)
-      val chainCallbacks = WebsocketUtil.buildChainCallbacks(wsQueue, bitcoind)
-
-      for {
-        _ <- isTorStartedF
-        tmpWallet <- tmpWalletF
-        wallet = BitcoindRpcBackendUtil.createDLCWalletWithBitcoindCallbacks(
-          bitcoind,
-          tmpWallet,
-          Some(chainCallbacks))
-
-        nodeCallbacks <- CallbackUtil.createBitcoindNodeCallbacksForWallet(
-          wallet,
-          nodeCallbackKillSwitch)
-        _ = nodeConf.addCallbacks(nodeCallbacks)
-        _ = logger.info("Starting wallet")
-        _ <- wallet.start()
-      } yield (wallet, chainCallbacks)
->>>>>>> 5d309fba
     }
 
     val dlcNodeF = {
