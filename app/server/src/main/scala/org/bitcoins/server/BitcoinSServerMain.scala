package org.bitcoins.server

import akka.actor.ActorSystem
import akka.dispatch.Dispatchers
import akka.http.scaladsl.model.ws.Message
import akka.stream.OverflowStrategy
import akka.stream.scaladsl.{
  BroadcastHub,
  Keep,
  Sink,
  Source,
  SourceQueueWithComplete
}
import akka.{Done, NotUsed}
import org.bitcoins.asyncutil.AsyncUtil
import org.bitcoins.asyncutil.AsyncUtil.Exponential
import org.bitcoins.chain.blockchain.ChainHandler
import org.bitcoins.chain.config.ChainAppConfig
import org.bitcoins.chain.models._
import org.bitcoins.commons.jsonmodels.bitcoind.GetBlockChainInfoResult
import org.bitcoins.commons.util.{DatadirParser, ServerArgParser}
import org.bitcoins.core.api.chain.ChainApi
import org.bitcoins.core.api.dlc.wallet.AnyDLCHDWalletApi
import org.bitcoins.core.api.node.{
  InternalImplementationNodeType,
  NodeApi,
  NodeType
}
import org.bitcoins.core.api.wallet.{NeutrinoWalletApi, WalletApi}
import org.bitcoins.core.util.TimeUtil
import org.bitcoins.core.wallet.rescan.RescanState
import org.bitcoins.crypto.AesPassword
import org.bitcoins.dlc.node.DLCNode
import org.bitcoins.dlc.node.config.DLCNodeAppConfig
import org.bitcoins.dlc.wallet._
import org.bitcoins.feeprovider.MempoolSpaceTarget.HourFeeTarget
import org.bitcoins.feeprovider._
import org.bitcoins.node.config.NodeAppConfig
import org.bitcoins.node.models.NodeStateDescriptorDAO
import org.bitcoins.rpc.BitcoindException.InWarmUp
import org.bitcoins.rpc.client.common.BitcoindRpcClient
import org.bitcoins.rpc.config.{BitcoindRpcAppConfig, ZmqConfig}
import org.bitcoins.server.routes.{BitcoinSServerRunner, CommonRoutes, Server}
import org.bitcoins.server.util._
import org.bitcoins.tor.config.TorAppConfig
import org.bitcoins.wallet.config.WalletAppConfig
import org.bitcoins.wallet.models.SpendingInfoDAO

import java.sql.SQLException
import java.time.Instant
import scala.concurrent.duration.DurationInt
import scala.concurrent.{Await, ExecutionContext, Future, Promise}

class BitcoinSServerMain(override val serverArgParser: ServerArgParser)(implicit
    override val system: ActorSystem,
    val conf: BitcoinSAppConfig)
    extends BitcoinSServerRunner {

  implicit lazy val nodeConf: NodeAppConfig = conf.nodeConf
  implicit lazy val chainConf: ChainAppConfig = conf.chainConf
  implicit lazy val dlcNodeConf: DLCNodeAppConfig = conf.dlcNodeConf
  implicit lazy val bitcoindRpcConf: BitcoindRpcAppConfig = conf.bitcoindRpcConf
  implicit lazy val torConf: TorAppConfig = conf.torConf
  lazy val network = conf.walletConf.network

  override def start(): Future[Unit] = {
    logger.info("Starting appServer")
    val startTime = TimeUtil.currentEpochMs
    val startedConfigF = conf.start()

    logger.info(s"Start on network $network")

    startedConfigF.failed.foreach { err =>
      logger.error(s"Failed to initialize configuration for BitcoinServerMain",
                   err)
    }

    for {
      startedConfig <- startedConfigF
      start <- {
        nodeConf.nodeType match {
          case _: InternalImplementationNodeType =>
            startBitcoinSBackend(startedConfig.torStartedF)
          case NodeType.BitcoindBackend =>
            startBitcoindBackend(startedConfig.torStartedF)
        }
      }
    } yield {
      logger.info(
        s"Done start BitcoinSServerMain, it took=${TimeUtil.currentEpochMs - startTime}ms")
      start
    }
  }

  override def stop(): Future[Unit] = {
    logger.error(s"Exiting process")
    for {
      _ <- conf.stop()
      _ <- serverBindingsOpt match {
        case Some(bindings) => bindings.stop()
        case None           => Future.unit
      }
      _ = logger.info(s"Stopped ${nodeConf.nodeType.shortName} node")
    } yield {
      ()
    }
  }

  /** Start the bitcoin-s wallet server with a neutrino backend
    * @param startedTorConfigF a future that is completed when tor is fully started
    * @return
    */
  def startBitcoinSBackend(startedTorConfigF: Future[Unit]): Future[Unit] = {
    logger.info(s"startBitcoinSBackend()")
    val start = System.currentTimeMillis()

    //run chain work migration
    val chainApiF = runChainWorkCalc(
      serverArgParser.forceChainWorkRecalc || chainConf.forceRecalcChainWork)

    val creationTime: Instant = conf.walletConf.creationTime

    //get a node that isn't started
    val nodeF = nodeConf.createNode(
      peers = Vector.empty,
      walletCreationTimeOpt = Some(creationTime))(chainConf, system)

    val defaultApi =
      MempoolSpaceProvider(HourFeeTarget, network, torConf.socks5ProxyParams)
    val feeProvider = FeeProviderFactory.getFeeProviderOrElse(
      defaultApi,
      conf.walletConf.feeProviderNameOpt,
      conf.walletConf.feeProviderTargetOpt,
      torConf.socks5ProxyParams,
      network)
    //get our wallet
    val configuredWalletF = for {
      node <- nodeF
      chainApi <- chainApiF
      _ = logger.info("Initialized chain api")
      wallet = new WalletHolder()
      walletNameOpt <- getWalletName()
      (walletConfig, dlcConfig) <- updateWalletConfigs(walletNameOpt, None)
        .recover { case _: Throwable => (conf.walletConf, conf.dlcConf) }
      dlcWallet <- dlcConfig.createDLCWallet(node, chainApi, feeProvider)(
        walletConfig,
        ec)
      _ <- wallet.replaceWallet(dlcWallet)
      nodeCallbacks <- CallbackUtil.createNeutrinoNodeCallbacksForWallet(wallet)
      _ = nodeConf.addCallbacks(nodeCallbacks)
    } yield {
      logger.info(
        s"Done configuring wallet, it took=${System.currentTimeMillis() - start}ms")
      (wallet, walletConfig, dlcConfig)
    }

    //add callbacks to our uninitialized node
    val configuredNodeF = for {
      node <- nodeF
      _ <- configuredWalletF
    } yield {
      logger.info(
        s"Done configuring node, it took=${System.currentTimeMillis() - start}ms")
      node
    }

    val dlcNodeF = for {
      (wallet, _, _) <- configuredWalletF
      node = dlcNodeConf.createDLCNode(wallet)
    } yield node

    val tuple = buildWsSource

    val wsQueue: SourceQueueWithComplete[Message] = tuple._1
    val wsSource: Source[Message, NotUsed] = tuple._2
    val callbacksF = for {
      (_, walletConfig, dlcConfig) <- configuredWalletF
      chainApi <- chainApiF
    } yield buildNeutrinoCallbacks(wsQueue, chainApi, walletConfig, dlcConfig)

    val torCallbacks = WebsocketUtil.buildTorCallbacks(wsQueue)
    val _ = torConf.addCallbacks(torCallbacks)
    val isTorStartedF = if (torConf.torProvided) {
      //if tor is provided we need to execute the tor started callback immediately
      torConf.callBacks.executeOnTorStarted()
    } else {
      Future.unit
    }
    val startedNodeF = {
      //can't start connecting to peers until tor is done starting
      for {
        _ <- startedTorConfigF
        _ <- isTorStartedF
        started <- configuredNodeF.flatMap(_.start())
      } yield started
    }

    val startedDLCNodeF = {
      for {
        dlcNode <- dlcNodeF
        _ <- dlcNode.start()
      } yield dlcNode
    }

    val chainApi = ChainHandler.fromDatabase()
    //start our http server now that we are synced
    for {
      _ <- startHttpServer(
        nodeApiF = startedNodeF,
        chainApi = chainApi,
        walletF = configuredWalletF.map(_._1),
        dlcNodeF = startedDLCNodeF,
        torConfStarted = startedTorConfigF,
        serverCmdLineArgs = serverArgParser,
        wsSource = wsSource
      )
      _ = {
        logger.info(
          s"Starting ${nodeConf.nodeType.shortName} node sync, it took=${System
            .currentTimeMillis() - start}ms")
      }
      //make sure callbacks are registered before we start sync
      _ <- callbacksF
      node <- startedNodeF
      _ <- startedTorConfigF
      (wallet, walletConfig, _) <- configuredWalletF
      _ <- handleDuplicateSpendingInfoDb(wallet, walletConfig)
      _ <- restartRescanIfNeeded(wallet)
      _ <- node.sync()
    } yield {
      logger.info(
        s"Done starting Main! It took ${System.currentTimeMillis() - start}ms")
      ()
    }
  }

  private def buildNeutrinoCallbacks(
      wsQueue: SourceQueueWithComplete[Message],
      chainApi: ChainApi,
      walletConf: WalletAppConfig,
      dlcConf: DLCAppConfig): Unit = {
    val chainCallbacks = WebsocketUtil.buildChainCallbacks(wsQueue, chainApi)
    chainConf.addCallbacks(chainCallbacks)
    val walletCallbacks =
      WebsocketUtil.buildWalletCallbacks(wsQueue, walletConf.walletNameOpt)
    walletConf.addCallbacks(walletCallbacks)
    val dlcWalletCallbacks = WebsocketUtil.buildDLCWalletCallbacks(wsQueue)
    dlcConf.addCallbacks(dlcWalletCallbacks)

    ()
  }

  /** Returns blockchain info, in case of  [[InWarmUp]] exception it retries.
    */
  private def getBlockChainInfo(
      client: BitcoindRpcClient): Future[GetBlockChainInfoResult] = {
    val promise = Promise[GetBlockChainInfoResult]()
    for {
      _ <- AsyncUtil.retryUntilSatisfiedF(
        conditionF = { () =>
          val infoF = client.getBlockChainInfo
          val res = infoF.map(promise.success).map(_ => true)
          res.recover { case _: InWarmUp => false }
        },
        // retry for approximately 2 hours
        mode = Exponential,
        interval = 1.second,
        maxTries = 12
      )
      info <- promise.future
    } yield info
  }

  /** Start the bitcoin-s wallet server with a bitcoind backend
    * @param startedTorConfigF a future that is completed when tor is fully started
    * @return
    */
  def startBitcoindBackend(startedTorConfigF: Future[Unit]): Future[Unit] = {
    logger.info(s"startBitcoindBackend()")
    val bitcoindF = for {
      client <- bitcoindRpcConf.clientF
      _ <- client.start()
    } yield client

    val tuple = buildWsSource
    val wsQueue: SourceQueueWithComplete[Message] = tuple._1
    val wsSource: Source[Message, NotUsed] = tuple._2
    val torCallbacks = WebsocketUtil.buildTorCallbacks(wsQueue)
    val _ = torConf.addCallbacks(torCallbacks)
    val isTorStartedF = if (torConf.torProvided) {
      //if tor is provided we need to emit a tor started event immediately
      torConf.callBacks.executeOnTorStarted()
    } else {
      Future.unit
    }
    val walletF = bitcoindF.flatMap { bitcoind =>
      val feeProvider = FeeProviderFactory.getFeeProviderOrElse(
        bitcoind,
        feeProviderNameStrOpt = conf.walletConf.feeProviderNameOpt,
        feeProviderTargetOpt = conf.walletConf.feeProviderTargetOpt,
        proxyParamsOpt = torConf.socks5ProxyParams,
        network = network
      )
      logger.info("Creating wallet")
      val walletHolder = new WalletHolder()
      val chainCallbacks = WebsocketUtil.buildChainCallbacks(wsQueue, bitcoind)
      val nodeApi =
        BitcoindRpcBackendUtil.buildBitcoindNodeApi(bitcoind,
                                                    walletHolder,
                                                    Some(chainCallbacks))
      for {
<<<<<<< HEAD
        walletNameOpt <- getWalletName()
        (walletConfig, dlcConfig) <- updateWalletConfigs(walletNameOpt, None)
          .recover { case _: Throwable => (conf.walletConf, conf.dlcConf) }

        dlcWallet <- dlcConfig.createDLCWallet(
          nodeApi = nodeApi,
          chainQueryApi = bitcoind,
          feeRateApi = feeProvider
        )(walletConfig, ec)

=======
        _ <- isTorStartedF
        tmpWallet <- tmpWalletF
        wallet = BitcoindRpcBackendUtil.createDLCWalletWithBitcoindCallbacks(
          bitcoind,
          tmpWallet,
          Some(chainCallbacks))
>>>>>>> 5b44c074
        nodeCallbacks <- CallbackUtil.createBitcoindNodeCallbacksForWallet(
          walletHolder)
        _ = nodeConf.addCallbacks(nodeCallbacks)
        _ = logger.info("Starting wallet")
        _ <- walletHolder.replaceWallet(dlcWallet).recoverWith {
          //https://github.com/bitcoin-s/bitcoin-s/issues/2917
          //https://github.com/bitcoin-s/bitcoin-s/pull/2918
          case err: IllegalArgumentException
              if err.getMessage.contains("If we have spent a spendinginfodb") =>
            handleMissingSpendingInfoDb(err, dlcWallet)(walletConfig)
        }
      } yield (walletHolder, walletConfig, dlcConfig)
    }

    val dlcNodeF = {
      for {
        (wallet, _, _) <- walletF
        dlcNode = dlcNodeConf.createDLCNode(wallet)
        _ <- dlcNode.start()
      } yield dlcNode
    }

    for {
      _ <- bitcoindRpcConf.start()
      bitcoind <- bitcoindRpcConf.clientF
      _ = logger.info("Started bitcoind")

      bitcoindNetwork <- getBlockChainInfo(bitcoind).map(_.chain)
      _ = require(
        bitcoindNetwork == network,
        s"bitcoind ($bitcoindNetwork) on different network than wallet ($network)")
      _ <- startHttpServer(
        nodeApiF = Future.successful(bitcoind),
        chainApi = bitcoind,
        walletF = walletF.map(_._1),
        dlcNodeF = dlcNodeF,
        torConfStarted = startedTorConfigF,
        serverCmdLineArgs = serverArgParser,
        wsSource = wsSource
      )
<<<<<<< HEAD
      walletCallbacks = WebsocketUtil.buildWalletCallbacks(wsQueue)
      (wallet, walletConfig, dlcConfig) <- walletF
      _ = walletConfig.addCallbacks(walletCallbacks)
=======

      walletCallbacks = WebsocketUtil.buildWalletCallbacks(
        wsQueue,
        walletConf.walletNameOpt)
      _ = walletConf.addCallbacks(walletCallbacks)
>>>>>>> 5b44c074

      //intentionally doesn't map on this otherwise we
      //wait until we are done syncing the entire wallet
      //which could take 1 hour
      _ = syncWalletWithBitcoindAndStartPolling(bitcoind, wallet, walletConfig)
      dlcWalletCallbacks = WebsocketUtil.buildDLCWalletCallbacks(wsQueue)
      _ = dlcConfig.addCallbacks(dlcWalletCallbacks)
      _ <- startedTorConfigF
      _ <- handleDuplicateSpendingInfoDb(wallet, walletConfig)
      _ <- restartRescanIfNeeded(wallet)
    } yield {
      logger.info(s"Done starting Main!")
      ()
    }
  }

  /** This is needed for migrations V2/V3 on the chain project to re-calculate the total work for the chain */
  private def runChainWorkCalc(force: Boolean)(implicit
      system: ActorSystem): Future[ChainApi] = {
    val blockEC =
      system.dispatchers.lookup(Dispatchers.DefaultBlockingDispatcherId)
    val chainApi = ChainHandler.fromDatabase(
      blockHeaderDAO = BlockHeaderDAO()(blockEC, chainConf),
      CompactFilterHeaderDAO()(blockEC, chainConf),
      CompactFilterDAO()(blockEC, chainConf))
    for {
      isMissingChainWork <- chainApi.isMissingChainWork
      chainApiWithWork <-
        if (isMissingChainWork || force) {
          chainApi.recalculateChainWork
        } else {
          logger.info(s"Chain work already calculated")
          Future.successful(chainApi)
        }
    } yield chainApiWithWork
  }

  private var serverBindingsOpt: Option[ServerBindings] = None

  private def startHttpServer(
      nodeApiF: Future[NodeApi],
      chainApi: ChainApi,
      walletF: Future[WalletHolder],
      dlcNodeF: Future[DLCNode],
      torConfStarted: Future[Unit],
      serverCmdLineArgs: ServerArgParser,
      wsSource: Source[Message, NotUsed])(implicit
      system: ActorSystem,
      conf: BitcoinSAppConfig): Future[Server] = {
    implicit val nodeConf: NodeAppConfig = conf.nodeConf
    implicit val walletConf: WalletAppConfig = conf.walletConf

    val walletRoutesF = walletF.map(w => WalletRoutes(w)(loadWallet(w)))
    val nodeRoutesF = nodeApiF.map(NodeRoutes(_))
    val chainRoutes =
      ChainRoutes(chainApi, nodeConf.network, torConfStarted)
    val coreRoutes = CoreRoutes()
    val dlcRoutesF = dlcNodeF.map(DLCRoutes(_))
    val commonRoutes = CommonRoutes(conf.baseDatadir)

    val handlers =
      Seq(walletRoutesF,
          nodeRoutesF,
          Future.successful(chainRoutes),
          Future.successful(coreRoutes),
          dlcRoutesF,
          Future.successful(commonRoutes))

    val rpcBindConfOpt = serverCmdLineArgs.rpcBindOpt match {
      case Some(rpcbind) => Some(rpcbind)
      case None          => conf.rpcBindOpt
    }

    val wsBindConfOpt = serverCmdLineArgs.wsBindOpt match {
      case Some(wsbind) => Some(wsbind)
      case None         => conf.wsBindOpt
    }

    val wsPort = serverCmdLineArgs.wsPortOpt match {
      case Some(wsPort) => wsPort
      case None         => conf.wsPort
    }

    val wsServerConfig =
      WsServerConfig(wsBindConfOpt.getOrElse("localhost"), wsPort = wsPort)

    val server = {
      serverCmdLineArgs.rpcPortOpt match {
        case Some(rpcport) =>
          Server(conf = nodeConf,
                 handlersF = handlers,
                 rpcbindOpt = rpcBindConfOpt,
                 rpcport = rpcport,
                 rpcPassword = conf.rpcPassword,
                 wsConfigOpt = Some(wsServerConfig),
                 wsSource)
        case None =>
          Server(
            conf = nodeConf,
            handlersF = handlers,
            rpcbindOpt = rpcBindConfOpt,
            rpcport = conf.rpcPort,
            rpcPassword = conf.rpcPassword,
            wsConfigOpt = Some(wsServerConfig),
            wsSource
          )
      }
    }
    val bindingF = server.start()

    bindingF.map { bindings =>
      serverBindingsOpt = Some(bindings)
      server
    }
  }

  /** Handles a bug we had in our wallet with missing the spendingTxId for transactions spent from our wallet database.
    * This clears the utxos/addresses from the wallet and then
    * starts a rescan to find the missing spending txids
    * @see https://github.com/bitcoin-s/bitcoin-s/issues/2917
    * @see https://github.com/bitcoin-s/bitcoin-s/pull/2918
    */
  private def handleMissingSpendingInfoDb(
      err: Throwable,
      wallet: AnyDLCHDWalletApi)(implicit
      walletConf: WalletAppConfig): Future[Unit] = {
    logger.warn(
      s"Found corrupted wallet, rescanning to find spendinginfodbs.spendingTxId as detailed in issue 2917",
      err)

    //clear the entire wallet, then rescan to make sure we get out of a corrupted state
    for {
      _ <- wallet.clearAllUtxos()
      _ <- wallet.rescanNeutrinoWallet(startOpt = None,
                                       endOpt = None,
                                       addressBatchSize =
                                         walletConf.discoveryBatchSize,
                                       useCreationTime = true,
                                       force = true)
    } yield ()
  }

  /** Syncs the bitcoin-s wallet against bitcoind and then
    * starts rpc polling if zmq isn't enabled, otherwise it starts zmq polling.
    *
    * The key thing this helper method does is it logs errors based on the
    * future returned by this method. This is needed because we don't want
    * to block the rest of the application from starting if we have to
    * do a ton of syncing. However, we don't want to swallow
    * exceptions thrown by this method.
    */
  private def syncWalletWithBitcoindAndStartPolling(
      bitcoind: BitcoindRpcClient,
      wallet: WalletApi with NeutrinoWalletApi,
      walletConfig: WalletAppConfig): Future[Unit] = {
    val f = for {
      _ <- AsyncUtil.retryUntilSatisfiedF(
        conditionF = { () =>
          for {
            bitcoindHeight <- bitcoind.getBlockCount
            walletStateOpt <- wallet.getSyncDescriptorOpt()
          } yield walletStateOpt.forall(bitcoindHeight >= _.height)
        },
        // retry for approximately 2 hours
        mode = Exponential,
        interval = 1.second,
        maxTries = 12
      )
      _ <- BitcoindRpcBackendUtil.syncWalletToBitcoind(bitcoind, wallet)(
        system,
        walletConfig)
      _ <- wallet.updateUtxoPendingStates()
      _ <-
        if (bitcoindRpcConf.zmqConfig == ZmqConfig.empty) {
          BitcoindRpcBackendUtil
            .startBitcoindBlockPolling(wallet, bitcoind)
            .map { _ =>
              BitcoindRpcBackendUtil
                .startBitcoindMempoolPolling(wallet, bitcoind) { tx =>
                  nodeConf.callBacks
                    .executeOnTxReceivedCallbacks(logger, tx)
                }
              ()
            }
        } else {
          Future {
            BitcoindRpcBackendUtil.startZMQWalletCallbacks(
              wallet,
              bitcoindRpcConf.zmqConfig)
          }
        }
    } yield ()

    f.failed.foreach(err =>
      logger.error(s"Error syncing bitcoin-s wallet with bitcoind", err))
    f
  }

  /** Builds a websocket queue that you can feed elements to.
    * The Source can be wired up with Directives.handleWebSocketMessages
    * to create a flow that emits websocket messages
    */
  private def buildWsSource: (
      SourceQueueWithComplete[Message],
      Source[Message, NotUsed]) = {
    val maxBufferSize: Int = 25

    /** This will queue [[maxBufferSize]] elements in the queue. Once the buffer size is reached,
      * we will drop the first element in the buffer
      */
    val tuple = {
      //from: https://github.com/akka/akka-http/issues/3039#issuecomment-610263181
      //the BroadcastHub.sink is needed to avoid these errors
      // 'Websocket handler failed with Processor actor'
      Source
        .queue[Message](maxBufferSize, OverflowStrategy.dropHead)
        .toMat(BroadcastHub.sink)(Keep.both)
        .run()
    }

    //need to drain the websocket queue if no one is connected
    val _: Future[Done] = tuple._2.runWith(Sink.ignore)

    tuple
  }

  private def handleDuplicateSpendingInfoDb(
      wallet: AnyDLCHDWalletApi,
      walletConfig: WalletAppConfig): Future[Unit] = {
    val spendingInfoDAO = SpendingInfoDAO()(ec, walletConfig)
    for {
      rescanNeeded <- spendingInfoDAO.hasDuplicates()
      _ <-
        if (rescanNeeded) {
          logger.warn("Found duplicate UTXOs. Rescanning...")
          wallet
            .rescanNeutrinoWallet(startOpt = None,
                                  endOpt = None,
                                  addressBatchSize =
                                    wallet.discoveryBatchSize(),
                                  useCreationTime = true,
                                  force = true)
            .recover { case scala.util.control.NonFatal(exn) =>
              logger.error(s"Failed to handleDuplicateSpendingInfoDb rescan",
                           exn)
              RescanState.RescanDone
            }
        } else {
          Future.successful(RescanState.RescanDone)
        }
      _ <- spendingInfoDAO.createOutPointsIndexIfNeeded()
    } yield ()
  }

  private def restartRescanIfNeeded(
      wallet: AnyDLCHDWalletApi): Future[RescanState] = {
    for {
      isRescanning <- wallet.isRescanning()
      res <-
        if (isRescanning)
          wallet.rescanNeutrinoWallet(startOpt = None,
                                      endOpt = None,
                                      addressBatchSize =
                                        wallet.discoveryBatchSize(),
                                      useCreationTime = true,
                                      force = true)
        else Future.successful(RescanState.RescanDone)
    } yield res
  }

  private lazy val nodeStateDAO: NodeStateDescriptorDAO =
    NodeStateDescriptorDAO()(ec, nodeConf)

  private def getWalletName(): Future[Option[String]] = {
    nodeStateDAO
      .getWalletName()
      .recover { case _: SQLException => None }
      .map(_.map(_.walletName))
  }

  private def updateWalletName(walletNameOpt: Option[String]): Future[Unit] = {
    nodeStateDAO.updateWalletName(walletNameOpt)
  }

  private def updateWalletConfigs(
      walletNameOpt: Option[String],
      aesPasswordOpt: Option[Option[AesPassword]]): Future[
    (WalletAppConfig, DLCAppConfig)] = {
    val kmConfigF = Future.successful(
      conf.walletConf.kmConf.copy(walletName = walletNameOpt,
                                  aesPasswordOverride = aesPasswordOpt))

    (for {
      kmConfig <- kmConfigF
      _ = if (!kmConfig.seedExists())
        throw new RuntimeException(
          s"Wallet `${walletNameOpt.getOrElse("")}` does not exist")

      // First thing start the key manager to be able to fail fast if the password is invalid
      _ <- kmConfig.start()

      walletConfig = conf.walletConf.copy(kmConfOpt = Some(kmConfig))
      dlcConfig = conf.dlcConf.copy(walletConfigOpt = Some(walletConfig))
    } yield (walletConfig, dlcConfig))
  }

  private def loadWallet(walletHolder: WalletHolder)(
      walletNameOpt: Option[String],
      aesPasswordOpt: Option[AesPassword])(implicit
      ec: ExecutionContext): Future[Unit] = {
    logger.info(s"Loading wallet ${walletNameOpt.getOrElse("DEFAULT")}")

    for {
      (walletConfig, dlcConfig) <- updateWalletConfigs(walletNameOpt,
                                                       Some(aesPasswordOpt))

      nodeApi = walletHolder.nodeApi
      chainQueryApi = walletHolder.chainQueryApi
      feeRateApi = walletHolder.feeRateApi

      _ <- walletHolder.stop()
      _ <- walletConfig.start()
      _ <- dlcConfig.start()
      dlcWallet <- dlcConfig.createDLCWallet(nodeApi,
                                             chainQueryApi,
                                             feeRateApi)(walletConfig, ec)
      _ <- walletHolder.replaceWallet(dlcWallet)
      _ <- updateWalletName(walletNameOpt)
    } yield ()
  }

}

object BitcoinSServerMain extends BitcoinSAppScalaDaemon {

  override val actorSystemName =
    s"bitcoin-s-server-${System.currentTimeMillis()}"

  /** Directory specific for current network or custom dir */
  override val customFinalDirOpt: Option[String] = None

  val serverCmdLineArgs = ServerArgParser(args.toVector)

  val datadirParser =
    DatadirParser(serverCmdLineArgs, customFinalDirOpt)

  System.setProperty("bitcoins.log.location", datadirParser.networkDir.toString)

  implicit lazy val conf: BitcoinSAppConfig =
    BitcoinSAppConfig(
      datadirParser.datadir,
      Vector(datadirParser.baseConfig, serverCmdLineArgs.toConfig))(system)

  val m = new BitcoinSServerMain(serverCmdLineArgs)

  m.run()

  sys.addShutdownHook {
    logger.info(
      s"@@@@@@@@@@@@@@@@@@@@@ Shutting down ${getClass.getSimpleName} @@@@@@@@@@@@@@@@@@@@@")
    Await.result(m.stop(), 10.seconds)
  }
}<|MERGE_RESOLUTION|>--- conflicted
+++ resolved
@@ -241,8 +241,7 @@
       dlcConf: DLCAppConfig): Unit = {
     val chainCallbacks = WebsocketUtil.buildChainCallbacks(wsQueue, chainApi)
     chainConf.addCallbacks(chainCallbacks)
-    val walletCallbacks =
-      WebsocketUtil.buildWalletCallbacks(wsQueue, walletConf.walletNameOpt)
+    val walletCallbacks = WebsocketUtil.buildWalletCallbacks(wsQueue)
     walletConf.addCallbacks(walletCallbacks)
     val dlcWalletCallbacks = WebsocketUtil.buildDLCWalletCallbacks(wsQueue)
     dlcConf.addCallbacks(dlcWalletCallbacks)
@@ -309,7 +308,7 @@
                                                     walletHolder,
                                                     Some(chainCallbacks))
       for {
-<<<<<<< HEAD
+        _ <- isTorStartedF
         walletNameOpt <- getWalletName()
         (walletConfig, dlcConfig) <- updateWalletConfigs(walletNameOpt, None)
           .recover { case _: Throwable => (conf.walletConf, conf.dlcConf) }
@@ -320,14 +319,6 @@
           feeRateApi = feeProvider
         )(walletConfig, ec)
 
-=======
-        _ <- isTorStartedF
-        tmpWallet <- tmpWalletF
-        wallet = BitcoindRpcBackendUtil.createDLCWalletWithBitcoindCallbacks(
-          bitcoind,
-          tmpWallet,
-          Some(chainCallbacks))
->>>>>>> 5b44c074
         nodeCallbacks <- CallbackUtil.createBitcoindNodeCallbacksForWallet(
           walletHolder)
         _ = nodeConf.addCallbacks(nodeCallbacks)
@@ -368,17 +359,9 @@
         serverCmdLineArgs = serverArgParser,
         wsSource = wsSource
       )
-<<<<<<< HEAD
       walletCallbacks = WebsocketUtil.buildWalletCallbacks(wsQueue)
       (wallet, walletConfig, dlcConfig) <- walletF
       _ = walletConfig.addCallbacks(walletCallbacks)
-=======
-
-      walletCallbacks = WebsocketUtil.buildWalletCallbacks(
-        wsQueue,
-        walletConf.walletNameOpt)
-      _ = walletConf.addCallbacks(walletCallbacks)
->>>>>>> 5b44c074
 
       //intentionally doesn't map on this otherwise we
       //wait until we are done syncing the entire wallet
