--- conflicted
+++ resolved
@@ -574,10 +574,6 @@
   def destroyWallet(wallet: WalletApi)(implicit
       ec: ExecutionContext): Future[Unit] = {
     for {
-<<<<<<< HEAD
-      _ <- destroyWalletAppConfig(wallet.walletConfig)
-=======
->>>>>>> 8b646802
       _ <- wallet.stop()
     } yield ()
   }
@@ -596,12 +592,8 @@
     for {
       _ <- walletAppConfig.dropTable("flyway_schema_history")
       _ <- walletAppConfig.dropAll()
-<<<<<<< HEAD
+      _ <- walletAppConfig.stop()
     } yield ()
-=======
-      _ <- walletAppConfig.stop()
-    } yield {}
->>>>>>> 8b646802
   }
 
   /** Constructs callbacks for the wallet from the node to process blocks and compact filters */
