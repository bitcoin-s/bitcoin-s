--- conflicted
+++ resolved
@@ -4,10 +4,7 @@
 import com.typesafe.config.{Config, ConfigFactory}
 import org.bitcoins.core.crypto.DoubleSha256Digest
 import org.bitcoins.core.currency._
-<<<<<<< HEAD
 import org.bitcoins.core.node.NodeApi
-=======
->>>>>>> 858138fa
 import org.bitcoins.core.util.FutureUtil
 import org.bitcoins.db.AppConfig
 import org.bitcoins.rpc.client.common.{BitcoindRpcClient, BitcoindVersion}
@@ -153,16 +150,9 @@
   /** Creates a wallet with the default configuration  */
   private def createDefaultWallet()(
       implicit config: BitcoinSAppConfig,
-<<<<<<< HEAD
       ec: ExecutionContext,
       nodeApi: NodeApi): Future[UnlockedWalletApi] =
     createNewWallet(None)(config, ec, nodeApi)() // get the standard config
-=======
-      ec: ExecutionContext): Future[UnlockedWalletApi] = {
-    val defaultF = createNewWallet(None)(config, ec)() // get the standard config
-    defaultF
-  }
->>>>>>> 858138fa
 
   /** Pairs the given wallet with a bitcoind instance that has money in the bitcoind wallet */
   def createWalletWithBitcoind(
