package org.bitcoins.chain.blockchain

import akka.actor.ActorSystem
import org.bitcoins.chain.api.ChainApi
import org.bitcoins.chain.config.ChainAppConfig
import org.bitcoins.chain.models.{BlockHeaderDb, BlockHeaderDbHelper}
import org.bitcoins.chain.pow.Pow
import org.bitcoins.core.gcs.{BlockFilter, FilterHeader}
import org.bitcoins.core.number.{Int32, UInt32}
import org.bitcoins.core.p2p.CompactFilterMessage
import org.bitcoins.core.protocol.BlockStamp
import org.bitcoins.core.protocol.blockchain.BlockHeader
import org.bitcoins.core.util.{FutureUtil, TimeUtil}
import org.bitcoins.crypto.{
  DoubleSha256Digest,
  DoubleSha256DigestBE,
  ECPrivateKey
}
import org.bitcoins.testkit.chain.fixture.ChainFixtureTag
import org.bitcoins.testkit.chain.{
  BlockHeaderHelper,
  ChainDbUnitTest,
  ChainTestUtil,
  ChainUnitTest
}
import org.bitcoins.testkit.util.{FileUtil, ScalaTestUtil}
import org.scalatest.{Assertion, FutureOutcome}
import play.api.libs.json.Json

import scala.annotation.tailrec
import scala.concurrent.Future
import scala.io.BufferedSource

class ChainHandlerTest extends ChainDbUnitTest {

  override type FixtureParam = ChainHandler

  implicit override val system = ActorSystem("ChainUnitTest")

  // we're working with mainnet data
  implicit override lazy val appConfig: ChainAppConfig = mainnetAppConfig

  val source: BufferedSource = FileUtil.getFileAsSource("block_headers.json")
  val arrStr: String = source.getLines.next
  source.close()

  import org.bitcoins.commons.serializers.JsonReaders.BlockHeaderReads

  val headersResult: Vector[BlockHeader] =
    Json.parse(arrStr).validate[Vector[BlockHeader]].get

  override val defaultTag: ChainFixtureTag = ChainFixtureTag.GenisisChainHandler

  override def withFixture(test: OneArgAsyncTest): FutureOutcome =
    withChainHandler(test)

  val genesis: BlockHeaderDb = ChainUnitTest.genesisHeaderDb
  behavior of "ChainHandler"

  val nextBlockHeader: BlockHeader =
    BlockHeader(
      version = Int32(1),
      previousBlockHash = ChainUnitTest.genesisHeaderDb.hashBE.flip,
      merkleRootHash = DoubleSha256Digest.empty,
      time = UInt32(1231006505),
      nBits = UInt32(545259519),
      nonce = UInt32(2083236893)
    )

  it must "process a new valid block header, and then be able to fetch that header" in {
    chainHandler: ChainHandler =>
      val newValidHeader =
        BlockHeaderHelper.buildNextHeader(ChainUnitTest.genesisHeaderDb)
      val processedHeaderF =
        chainHandler.processHeader(newValidHeader.blockHeader)

      val foundHeaderF =
        processedHeaderF.flatMap(_.getHeader(newValidHeader.hashBE))

      foundHeaderF.map(found => assert(found.get == newValidHeader))
  }

  it must "have getBestBlockHash return the header with the most work, not the highest" in {
    tempHandler: ChainHandler =>
      val dummyHeader =
        BlockHeaderDbHelper.fromBlockHeader(1,
                                            BigInt(0),
                                            ChainTestUtil.blockHeader562462)

      val highestHeader =
        BlockHeaderDbHelper.fromBlockHeader(2,
                                            BigInt(0),
                                            ChainTestUtil.blockHeader562463)

      val headerWithMostWork =
        BlockHeaderDbHelper.fromBlockHeader(1,
                                            BigInt(1000),
                                            ChainTestUtil.blockHeader562464)

      val tallestBlockchain =
        Blockchain(Vector(highestHeader, dummyHeader, genesis))
      val mostWorkChain = Blockchain(Vector(headerWithMostWork, genesis))

      val chainHandler =
        tempHandler.copy(blockchains = Vector(tallestBlockchain, mostWorkChain))

      for {
        hash <- chainHandler.getBestBlockHash()
      } yield {
        assert(hash == headerWithMostWork.blockHeader.hashBE)
      }
  }

  it must "have an in-order seed" in { _ =>
    val source = FileUtil.getFileAsSource("block_headers.json")
    val arrStr = source.getLines.next
    source.close()

    import org.bitcoins.commons.serializers.JsonReaders.BlockHeaderReads
    val headersResult = Json.parse(arrStr).validate[Vector[BlockHeader]]
    if (headersResult.isError) {
      fail(headersResult.toString)
    }

    val blockHeaders = headersResult.get

    blockHeaders.reduce[BlockHeader] {
      case (prev, next) =>
        assert(next.previousBlockHashBE == prev.hashBE)
        next
    }

    succeed
  }

  it must "be able to process and fetch real headers from mainnet" in {
    chainHandler: ChainHandler =>
      val blockHeaders =
        headersResult.drop(
          ChainUnitTest.FIRST_POW_CHANGE - ChainUnitTest.FIRST_BLOCK_HEIGHT)

      val firstBlockHeaderDb =
        BlockHeaderDbHelper.fromBlockHeader(ChainUnitTest.FIRST_POW_CHANGE - 2,
                                            BigInt(0),
                                            ChainTestUtil.blockHeader562462)

      val secondBlockHeaderDb =
        BlockHeaderDbHelper.fromBlockHeader(ChainUnitTest.FIRST_POW_CHANGE - 1,
                                            BigInt(0),
                                            ChainTestUtil.blockHeader562463)

      val thirdBlockHeaderDb =
        BlockHeaderDbHelper.fromBlockHeader(ChainUnitTest.FIRST_POW_CHANGE,
                                            BigInt(0),
                                            ChainTestUtil.blockHeader562464)

      /*
       * We need to insert one block before the first POW check because it is used on the next
       * POW check. We then need to insert the next to blocks to circumvent a POW check since
       * that would require we have an old block in the Blockchain that we don't have.
       */
      val firstThreeBlocks =
        Vector(firstBlockHeaderDb, secondBlockHeaderDb, thirdBlockHeaderDb)

      val createdF = chainHandler.blockHeaderDAO.createAll(firstThreeBlocks)

      createdF.flatMap { _ =>
        val blockchain = Blockchain.fromHeaders(firstThreeBlocks.reverse)
        val handler = ChainHandler(chainHandler.blockHeaderDAO,
                                   chainHandler.filterHeaderDAO,
                                   chainHandler.filterDAO,
                                   blockchain)
        val processorF = Future.successful(handler)
        // Takes way too long to do all blocks
        val blockHeadersToTest = blockHeaders.tail
          .take(
            (2 * chainHandler.chainConfig.chain.difficultyChangeInterval + 1).toInt)

        processHeaders(processorF = processorF,
                       headers = blockHeadersToTest,
                       height = ChainUnitTest.FIRST_POW_CHANGE + 1)
      }
  }

  it must "not fail ChainHandler.processHeaders() with empty headers collection" in {
    chainHandler: ChainHandler =>
      for {
        _ <- chainHandler.processHeaders(Vector.empty)
      } yield succeed
  }

  it must "benchmark ChainHandler.processHeaders()" in {
    chainHandler: ChainHandler =>
      val blockHeaders =
        headersResult.drop(
          ChainUnitTest.FIRST_POW_CHANGE - ChainUnitTest.FIRST_BLOCK_HEIGHT)

      val firstBlockHeaderDb =
        BlockHeaderDbHelper.fromBlockHeader(
          ChainUnitTest.FIRST_POW_CHANGE - 2,
          Pow.getBlockProof(ChainTestUtil.blockHeader562462),
          ChainTestUtil.blockHeader562462)

      val secondBlockHeaderDb = {
        val chainWork = firstBlockHeaderDb.chainWork + Pow.getBlockProof(
          ChainTestUtil.blockHeader562463)
        BlockHeaderDbHelper.fromBlockHeader(ChainUnitTest.FIRST_POW_CHANGE - 1,
                                            chainWork,
                                            ChainTestUtil.blockHeader562463)
      }

      val thirdBlockHeaderDb = {
        val chainWork = secondBlockHeaderDb.chainWork + Pow.getBlockProof(
          ChainTestUtil.blockHeader562464)
        BlockHeaderDbHelper.fromBlockHeader(ChainUnitTest.FIRST_POW_CHANGE,
                                            chainWork,
                                            ChainTestUtil.blockHeader562464)
      }

      /*
       * We need to insert one block before the first POW check because it is used on the next
       * POW check. We then need to insert the next to blocks to circumvent a POW check since
       * that would require we have an old block in the Blockchain that we don't have.
       */
      val firstThreeBlocks =
        Vector(firstBlockHeaderDb, secondBlockHeaderDb, thirdBlockHeaderDb)

      val createdF = chainHandler.blockHeaderDAO.createAll(firstThreeBlocks)

      createdF.flatMap { _ =>
        val blockchain = Blockchain.fromHeaders(firstThreeBlocks.reverse)
        val handler = chainHandler.copy(blockchains = Vector(blockchain))

        // Takes way too long to do all blocks
        val blockHeadersToTest = blockHeaders.tail
          .take(
            (2 * chainHandler.chainConfig.chain.difficultyChangeInterval + 1))

        val processedF = handler.processHeaders(blockHeadersToTest)

        for {
          ch <- processedF
          bestHash <- ch.getBestBlockHash
        } yield assert(bestHash == blockHeadersToTest.last.hashBE)
      }
  }

  // B
  // C -> D
  it must "handle a very basic reorg where one chain is one block behind the best chain" in {
    chainHandler: ChainHandler =>
      val reorgFixtureF = buildChainHandlerCompetingHeaders(chainHandler)
      val chainHandlerCF = reorgFixtureF.map(_.chainApi)
      // header B, best hash ATM
      val newHeaderBF = reorgFixtureF.map(_.headerDb1)
      // header C, same height as B but was seen later
      val newHeaderCF = reorgFixtureF.map(_.headerDb2)

      // check that header B is the leader
      val assertBBestHashF = for {
        chainHandler <- chainHandlerCF
        headerB <- newHeaderBF
        bestHash <- chainHandler.getBestBlockHash
      } yield {
        assert(bestHash == headerB.hashBE)
      }

      // build a new header D off of C which was seen later
      // but has the same height as B
      val newHeaderDF =
        newHeaderCF.map(h => BlockHeaderHelper.buildNextHeader(h))

      val chainHandlerDF = for {
        _ <- assertBBestHashF
        newHeaderD <- newHeaderDF
        chainHandler <- chainHandlerCF
        chainHandlerD <- chainHandler.processHeader(newHeaderD.blockHeader)
      } yield chainHandlerD

      for {
        chainHandler <- chainHandlerDF
        newHeaderD <- newHeaderDF
        hash <- chainHandler.getBestBlockHash()
      } yield {
        // assert that header D overtook header B
        assert(hash == newHeaderD.hashBE)
      }
  }

  // G -> A -> B
  // G -> C -> D -> E
  it must "handle a reorg where one chain is two blocks behind the best chain" in {
    chainHandler: ChainHandler =>
      for {
        genesis <- chainHandler.getBestBlockHeader()

        oldFirst = BlockHeaderHelper.buildNextHeader(genesis)
        oldSecond = BlockHeaderHelper.buildNextHeader(oldFirst)
        startChain = Vector(oldFirst, oldSecond)

        toBeReorged <-
          chainHandler.processHeaders(startChain.map(_.blockHeader))
        oldTip <- toBeReorged.getBestBlockHeader()
        _ = assert(oldTip.hashBE == oldSecond.hashBE)

        newFirst = BlockHeaderHelper.buildNextHeader(genesis)
        newSecond = BlockHeaderHelper.buildNextHeader(newFirst)
        third = BlockHeaderHelper.buildNextHeader(newSecond)
        newChain = Vector(newFirst, newSecond, third)

        reorged <- chainHandler.processHeaders(newChain.map(_.blockHeader))
        newTip <- reorged.getBestBlockHeader()
      } yield {
        assert(newTip.hashBE == third.hashBE)
      }
  }

  it must "NOT reorg to a shorter chain that just received a new block" in {
    chainHandler: ChainHandler =>
      val reorgFixtureF = buildChainHandlerCompetingHeaders(chainHandler)
      val chainHandlerCF = reorgFixtureF.map(_.chainApi)
      val newHeaderBF = reorgFixtureF.map(_.headerDb1)
      val newHeaderCF = reorgFixtureF.map(_.headerDb2)

      //we are going to generate two new blocks on chain C
      val chainHandlerEWithHeaderF: Future[(ChainApi, BlockHeaderDb)] = for {
        newHeaderC <- newHeaderCF
        chainHandler <- chainHandlerCF
        headerD = BlockHeaderHelper.buildNextHeader(newHeaderC)
        headerE = BlockHeaderHelper.buildNextHeader(headerD)
        chainHandlerE <- chainHandler.processHeaders(
          Vector(headerD.blockHeader, headerE.blockHeader))
      } yield (chainHandlerE, headerE)

      val chainHandlerEF = chainHandlerEWithHeaderF.map(_._1)

      val headerEF = chainHandlerEWithHeaderF.map(_._2)
      //now we are going to attempt to generate a block on top of B
      //we should _not_ reorg to a new best tip after adding block F ontop of B
      //the best hash should still be header E's best hash.

      val chainHandlerFF = for {
        chainHandler <- chainHandlerEF
        headerB <- newHeaderBF
        headerF = BlockHeaderHelper.buildNextHeader(headerB)
        chainHandlerF <- chainHandler.processHeader(headerF.blockHeader)
      } yield chainHandlerF

      for {
        chainHandlerF <- chainHandlerFF
        headerE <- headerEF
        bestHash <- chainHandlerF.getBestBlockHash
      } yield assert(bestHash == headerE.hashBE)
  }

  it must "get the highest filter header" in { chainHandler: ChainHandler =>
    {
      for {
        count <- chainHandler.getFilterHeaderCount
        genesisFilterHeader <- chainHandler.getFilterHeadersAtHeight(count)
      } yield {
        assert(genesisFilterHeader.size == 1)
        assert(
          genesisFilterHeader.contains(ChainUnitTest.genesisFilterHeaderDb))
        assert(
          genesisFilterHeader.head.filterHeader == ChainUnitTest.genesisFilterHeaderDb.filterHeader)
        assert(count == 0)
      }
    }
  }

  it must "NOT create a filter header for an unknown block" in {
    chainHandler: ChainHandler =>
      {
        val firstFilterHeader = FilterHeader(
          filterHash =
            DoubleSha256Digest.fromBytes(ECPrivateKey.freshPrivateKey.bytes),
          prevHeaderHash = DoubleSha256Digest.empty)
        val newChainHandlerF = chainHandler.processFilterHeader(
          firstFilterHeader,
          DoubleSha256DigestBE.fromBytes(ECPrivateKey.freshPrivateKey.bytes))
        recoverToSucceededIf[UnknownBlockHash](newChainHandlerF)
      }
  }

  it must "get the highest filter" in { chainHandler: ChainHandler =>
    {
      for {
        count <- chainHandler.getFilterCount
        genesisFilter <- chainHandler.getFiltersAtHeight(count)
      } yield {
        assert(count == 0)
        assert(genesisFilter.contains(ChainUnitTest.genesisFilterDb))
        assert(
          genesisFilter.head.golombFilter == ChainUnitTest.genesisFilterDb.golombFilter)
      }
    }
  }

  it must "NOT create an unknown filter" in { chainHandler: ChainHandler =>
    {
      val unknownHashF = for {
        _ <- chainHandler.processHeader(nextBlockHeader)
        blockHashBE <- chainHandler.getHeadersAtHeight(1).map(_.head.hashBE)
        golombFilter = BlockFilter.fromHex("017fa880", blockHashBE.flip)
        firstFilter = CompactFilterMessage(blockHash = blockHashBE.flip,
                                           filter = golombFilter)
        firstFilterHeader = FilterHeader(
          filterHash =
            DoubleSha256Digest.fromBytes(ECPrivateKey.freshPrivateKey.bytes),
          prevHeaderHash = ChainUnitTest.genesisFilterHeaderDb.hashBE.flip)
        newChainHandler <-
          chainHandler.processFilterHeader(firstFilterHeader, blockHashBE)
        process <- newChainHandler.processFilter(firstFilter)
      } yield {
        process
      }
      recoverToSucceededIf[UnknownFilterHash](unknownHashF)
    }
  }

  it must "NOT create a filter of an unknown block" in {
    chainHandler: ChainHandler =>
      {
        val blockHashBE =
          DoubleSha256DigestBE.fromBytes(ECPrivateKey.freshPrivateKey.bytes)
        val golombFilter = BlockFilter.fromHex("017fa880", blockHashBE.flip)
        val firstFilterHeader = FilterHeader(filterHash = golombFilter.hash,
                                             prevHeaderHash =
                                               DoubleSha256Digest.empty)
        val unknownBlockF = for {
          realBlockHashBE <-
            chainHandler
              .getHeadersAtHeight(0)
              .map(_.head.hashBE)
          newChainHandler <-
            chainHandler.processFilterHeader(firstFilterHeader, blockHashBE)
        } yield {
          assert(realBlockHashBE != blockHashBE)
          newChainHandler
        }
        recoverToSucceededIf[UnknownBlockHash](unknownBlockF)
      }
  }

  it must "create a filter checkpoint map" in { chainHandler: ChainHandler =>
    for {
      realBlockHashBE <- chainHandler.getHeadersAtHeight(0).map(_.head.hashBE)
      filterHashBE =
        DoubleSha256DigestBE.fromBytes(ECPrivateKey.freshPrivateKey.bytes)
      newChainHandler <-
        chainHandler.processCheckpoint(filterHashBE, realBlockHashBE)
    } yield {
      assert(
        newChainHandler
          .asInstanceOf[ChainHandler]
          .blockFilterCheckpoints == Map(realBlockHashBE -> filterHashBE))
    }
  }

  it must "generate a range for a block filter query" in {
    chainHandler: ChainHandler =>
      for {
        bestBlock <- chainHandler.getBestBlockHeader()
        bestBlockHashBE = bestBlock.hashBE
        rangeOpt <-
          chainHandler.nextHeaderBatchRange(DoubleSha256DigestBE.empty, 1)
      } yield {
        assert(rangeOpt.nonEmpty)
        assert(rangeOpt.get._1 == 0)
        assert(rangeOpt.get._2 == bestBlockHashBE.flip)
      }
  }

  it must "generate a range for a block filter header query" in {
    chainHandler: ChainHandler =>
      for {
        bestBlock <- chainHandler.getBestBlockHeader()
        bestBlockHashBE = bestBlock.hashBE
        rangeOpt <-
          chainHandler.nextFilterHeaderBatchRange(DoubleSha256DigestBE.empty, 1)
      } yield {
        assert(rangeOpt.nonEmpty)
        assert(rangeOpt.get._1 == 0)
        assert(rangeOpt.get._2 == bestBlockHashBE.flip)
      }
  }

  it must "read compact filters for the database" in {
    chainHandler: ChainHandler =>
      for {
        bestBlock <- chainHandler.getBestBlockHeader()
        filterHeader <- chainHandler.getFilterHeader(bestBlock.hashBE)
        filter <- chainHandler.getFilter(bestBlock.hashBE)
      } yield {
        assert(filterHeader.isDefined)
        assert(filter.isDefined)
        assert(filterHeader.get.filterHashBE == filter.get.hashBE)
      }
  }

  it must "return the number of confirmations for the chain tip" in {
    chainHandler: ChainHandler =>
      for {
        bestBlockHashBE <- chainHandler.getBestBlockHash()
        confirmations <- chainHandler.getNumberOfConfirmations(bestBlockHashBE)
      } yield {
        assert(confirmations.contains(1))
      }
  }

  it must "return the number of confirmations" in {
    chainHandler: ChainHandler =>
      val headers = 0.until(20).foldLeft(Vector(genesis)) { (accum, _) =>
        accum :+ BlockHeaderHelper.buildNextHeader(accum.last)
      }

      for {
        _ <- chainHandler.blockHeaderDAO.createAll(headers.tail)

        confirmations <-
          chainHandler.getNumberOfConfirmations(headers(3).hashBE)
      } yield {
        assert(confirmations.contains(18))
      }
  }

  it must "return the height by block stamp" in { chainHandler: ChainHandler =>
    for {
      bestBlock <- chainHandler.getBestBlockHeader()
      stamp1 = BlockStamp.BlockHash(bestBlock.hashBE)
      stamp2 = BlockStamp.BlockHeight(bestBlock.height)
      stamp3 = BlockStamp.BlockTime(bestBlock.time)
      height1 <- chainHandler.getHeightByBlockStamp(stamp1)
      height2 <- chainHandler.getHeightByBlockStamp(stamp2)
      // TODO implement BlockTime
//      height3 <- chainHandler.getHeightByBlockStamp(stamp3)
    } yield {
      assert(height1 == height2)
//      assert(height1 == height3)
    }
  }

  it must "get the correct height from an epoch second" in {
    chainHandler: ChainHandler =>
      for {
        height <-
          chainHandler.epochSecondToBlockHeight(TimeUtil.currentEpochSecond)
      } yield {
        assert(height == 0)
      }
  }

  it must "properly recalculate chain work" in { tempHandler: ChainHandler =>
    val headersWithNoWork = Vector(
      BlockHeaderDbHelper.fromBlockHeader(3,
                                          BigInt(0),
                                          ChainTestUtil.blockHeader562464),
      BlockHeaderDbHelper.fromBlockHeader(2,
                                          BigInt(0),
                                          ChainTestUtil.blockHeader562463),
      BlockHeaderDbHelper.fromBlockHeader(1,
                                          BigInt(0),
                                          ChainTestUtil.blockHeader562462)
    )

    val blockchain = Blockchain(headersWithNoWork :+ genesis)

    val chainHandler = tempHandler.copy(blockchains = Vector(blockchain))

    for {
      _ <- chainHandler.blockHeaderDAO.createAll(headersWithNoWork)
      isMissingWork <- chainHandler.isMissingChainWork
      _ = assert(isMissingWork)
      newHandler <- chainHandler.recalculateChainWork
      headerDb <- newHandler.getBestBlockHeader()
    } yield {
      assert(headerDb.height == headersWithNoWork.head.height)
      assert(
        newHandler.blockchains.head
          .groupBy(_.hashBE)
          .forall(_._2.size == 1))
      assert(headerDb.hashBE == headersWithNoWork.head.hashBE)
      assert(headerDb.chainWork == BigInt(12885098501L))
    }
  }

  private def fetchHeadersFromDb(
      chainApi: ChainApi,
      headers: Vector[BlockHeader]): Future[Vector[BlockHeaderDb]] = {
    def f(headers: Vector[BlockHeader]): Future[Vector[BlockHeaderDb]] = {
      val nested = headers.map { h =>
        chainApi
          .getHeader(h.hashBE)
          .map {
            case Some(h) => h
            case None    => fail(s"Failed to find header=${h} in database")
          }
      }
      Future.sequence(nested)
    }
    val result = FutureUtil
      .batchAndSyncExecute[BlockHeader, BlockHeaderDb](elements = headers,
                                                       f = f,
                                                       batchSize = 1000)
    result
  }

  final def processHeaders(
      processorF: Future[ChainApi],
      headers: Vector[BlockHeader],
      height: Int): Future[Assertion] = {
<<<<<<< HEAD

    def processedHeadersF =
      for {
        chainApi <- processorF
        chainApiWithHeaders <-
          FutureUtil.foldLeftAsync(chainApi, headers.grouped(2000).toVector)(
            (chainApi, headers) => chainApi.processHeaders(headers))
      } yield {
        FutureUtil.foldLeftAsync((Option.empty[BlockHeaderDb],
                                  height,
                                  Vector.empty[Future[Assertion]]),
                                 headers) {
          case ((prevHeaderDbOpt, height, assertions), header) =>
            for {
              headerOpt <- chainApiWithHeaders.getHeader(header.hashBE)
            } yield {
              val chainWork = prevHeaderDbOpt match {
                case None => Pow.getBlockProof(header)
                case Some(prevHeader) =>
                  prevHeader.chainWork + Pow.getBlockProof(header)
              }

              val expectedBlockHeaderDb =
                BlockHeaderDbHelper.fromBlockHeader(height, chainWork, header)

              val newHeight = height + 1

              val newAssertions = assertions :+ Future(
                assert(headerOpt.contains(expectedBlockHeaderDb)))

              (Some(expectedBlockHeaderDb), newHeight, newAssertions)
            }
        }
=======
    val processedHeadersF = processorF.flatMap(_.processHeaders(headers))

    val dbHeadersF = for {
      chainApi <- processedHeadersF
      dbHeaders <- fetchHeadersFromDb(chainApi, headers)
    } yield {
      dbHeaders
    }

    @tailrec
    def loop(
        remainingHeaders: Vector[BlockHeaderDb],
        prevHeaderDbOpt: Option[BlockHeaderDb],
        height: Int,
        accum: Vector[Assertion]): Vector[Assertion] = {
      remainingHeaders match {
        case headerDb +: headersTail =>
          val header = headerDb.blockHeader
          val chainWork = prevHeaderDbOpt match {
            case None => Pow.getBlockProof(header)
            case Some(prevHeader) =>
              prevHeader.chainWork + Pow.getBlockProof(header)
          }

          val expectedBlockHeaderDb = {
            BlockHeaderDbHelper.fromBlockHeader(height, chainWork, header)
          }
          val assertion = assert(headerDb == expectedBlockHeaderDb)
          val newAccum = accum.:+(assertion)
          loop(remainingHeaders = headersTail,
               prevHeaderDbOpt = Some(expectedBlockHeaderDb),
               height = height + 1,
               accum = newAccum)
        case Vector() =>
          accum
>>>>>>> 667d2bc0
      }

<<<<<<< HEAD
    for {
      processedHeaders <- processedHeadersF
      (_, _, vecFutAssert) <- processedHeaders
      assertion <- ScalaTestUtil.toAssertF(vecFutAssert)
    } yield {
      assertion
    }

=======
    val vecFutAssert: Future[Vector[Assertion]] = for {
      dbHeaders <- dbHeadersF
    } yield {
      loop(remainingHeaders = dbHeaders,
           prevHeaderDbOpt = None,
           height = height,
           accum = Vector.empty)
    }

    vecFutAssert.map(_ => succeed)
>>>>>>> 667d2bc0
  }

  /** Builds two competing headers that are built from the same parent */
  private def buildCompetingHeaders(
      parent: BlockHeaderDb): (BlockHeader, BlockHeader) = {
    val newHeaderB =
      BlockHeaderHelper.buildNextHeader(parent)

    val newHeaderC =
      BlockHeaderHelper.buildNextHeader(parent)

    (newHeaderB.blockHeader, newHeaderC.blockHeader)
  }

  case class ReorgFixture(
      chainApi: ChainApi,
      headerDb1: BlockHeaderDb,
      headerDb2: BlockHeaderDb,
      oldBestBlockHeader: BlockHeaderDb) {
    lazy val header1: BlockHeader = headerDb1.blockHeader
    lazy val header2: BlockHeader = headerDb2.blockHeader
  }

  /** Builds two competing headers off of the [[ChainHandler.getBestBlockHash best chain tip]] */
  private def buildChainHandlerCompetingHeaders(
      chainHandler: ChainHandler): Future[ReorgFixture] = {
    for {
      oldBestTip <- chainHandler.getBestBlockHeader()
      (newHeaderB, newHeaderC) = buildCompetingHeaders(oldBestTip)
      newChainApi <- chainHandler.processHeaders(Vector(newHeaderB, newHeaderC))
      newHeaderDbB <- newChainApi.getHeader(newHeaderB.hashBE)
      newHeaderDbC <- newChainApi.getHeader(newHeaderC.hashBE)
    } yield {
      ReorgFixture(newChainApi, newHeaderDbB.get, newHeaderDbC.get, oldBestTip)
    }
  }
}<|MERGE_RESOLUTION|>--- conflicted
+++ resolved
@@ -585,32 +585,10 @@
     }
   }
 
-  private def fetchHeadersFromDb(
-      chainApi: ChainApi,
-      headers: Vector[BlockHeader]): Future[Vector[BlockHeaderDb]] = {
-    def f(headers: Vector[BlockHeader]): Future[Vector[BlockHeaderDb]] = {
-      val nested = headers.map { h =>
-        chainApi
-          .getHeader(h.hashBE)
-          .map {
-            case Some(h) => h
-            case None    => fail(s"Failed to find header=${h} in database")
-          }
-      }
-      Future.sequence(nested)
-    }
-    val result = FutureUtil
-      .batchAndSyncExecute[BlockHeader, BlockHeaderDb](elements = headers,
-                                                       f = f,
-                                                       batchSize = 1000)
-    result
-  }
-
   final def processHeaders(
       processorF: Future[ChainApi],
       headers: Vector[BlockHeader],
       height: Int): Future[Assertion] = {
-<<<<<<< HEAD
 
     def processedHeadersF =
       for {
@@ -644,46 +622,8 @@
               (Some(expectedBlockHeaderDb), newHeight, newAssertions)
             }
         }
-=======
-    val processedHeadersF = processorF.flatMap(_.processHeaders(headers))
-
-    val dbHeadersF = for {
-      chainApi <- processedHeadersF
-      dbHeaders <- fetchHeadersFromDb(chainApi, headers)
-    } yield {
-      dbHeaders
-    }
-
-    @tailrec
-    def loop(
-        remainingHeaders: Vector[BlockHeaderDb],
-        prevHeaderDbOpt: Option[BlockHeaderDb],
-        height: Int,
-        accum: Vector[Assertion]): Vector[Assertion] = {
-      remainingHeaders match {
-        case headerDb +: headersTail =>
-          val header = headerDb.blockHeader
-          val chainWork = prevHeaderDbOpt match {
-            case None => Pow.getBlockProof(header)
-            case Some(prevHeader) =>
-              prevHeader.chainWork + Pow.getBlockProof(header)
-          }
-
-          val expectedBlockHeaderDb = {
-            BlockHeaderDbHelper.fromBlockHeader(height, chainWork, header)
-          }
-          val assertion = assert(headerDb == expectedBlockHeaderDb)
-          val newAccum = accum.:+(assertion)
-          loop(remainingHeaders = headersTail,
-               prevHeaderDbOpt = Some(expectedBlockHeaderDb),
-               height = height + 1,
-               accum = newAccum)
-        case Vector() =>
-          accum
->>>>>>> 667d2bc0
-      }
-
-<<<<<<< HEAD
+      }
+
     for {
       processedHeaders <- processedHeadersF
       (_, _, vecFutAssert) <- processedHeaders
@@ -692,18 +632,6 @@
       assertion
     }
 
-=======
-    val vecFutAssert: Future[Vector[Assertion]] = for {
-      dbHeaders <- dbHeadersF
-    } yield {
-      loop(remainingHeaders = dbHeaders,
-           prevHeaderDbOpt = None,
-           height = height,
-           accum = Vector.empty)
-    }
-
-    vecFutAssert.map(_ => succeed)
->>>>>>> 667d2bc0
   }
 
   /** Builds two competing headers that are built from the same parent */
