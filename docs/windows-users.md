---
id: windows-users
title: windows-users
---
This will be a guide directed to Windows Users hoping to contribute to Bitcoin-s and its development.
## Bloop
Reference the `contributing.md` document for a more descriptive guide on what bloop is and how to use it.
When following the installation guide to bloop on their website you will use `scoop` to install `bloop`. After installation
there will more than likely be issues with `bloop` looking for `.jar` files in a folder like `C:\root\.ivy2\`. The true installation
location of the `.ivy2` folder is likely in `C:\users\{your_username}\.ivy2\`. Once we have located our `.ivy2` folder 
we will want to direct `bloop` on how to find the files in the new location. I found it was quite simple to use Windows 
symbolic link (Note: if you are a running a Linux Subsystem this will also influence where your Linux bloop looks for this directory and thus will break as subsystems will have to use the `mnt` folder to access `C` drive). 
To create the symbolic link we run  
```mklink /D C:\root\.ivy2\ C:\users\{your_username}\.ivy2\```    
the `/D` option specifies that it is a directory. You will need to run this command in `cmd.exe` instead of `Windows Powershell` as it is not a standalone executable.

## Running a Bitcoind node
Currently there are written changes in code to make it so you are run a node on Windows. Path specs are based on out of box installation. In the case you receive an error like `Could not locate bitcoind on user PATH`
then you will need to do some tweaking of either the code or moving your folder into the correct location. Currently this is specified by the `DEFAULT_DATADIR` in `BitcoindConfig` within `Bitcoind-rpc`. When you install bitcoin out of box there are 2 folders
created, 1 which is contained in the location on the wiki and that contains data generated after syncing. The current directory `DEFAULT_DATADIR` is pointing at which contains the `bitcoind.exe` file. 
That file is what is necessary to start up a bitcoind node. 

## Running Linux on a Windows Machine
<<<<<<< HEAD
If you are looking to develop in a Linux environment on a Windows Machine I have had success with `Windows Subsystem for Linux (WSL)`. https://docs.microsoft.com/en-us/windows/wsl/install-win10   
If you are interested in working on both Linux and Windows for development reasons I would also recommend `Windows Terminal` as a way to hold many different terminals all in one window including your 
Linux distro if you set up a WSL. With that being said the most important thing to consider when running Linux on a Windows Machine while also developing on Windows, there will be differences in setting up directories and pathing especially for `bloop`. I will update if I find a functional workaround.
Currently trying to get bloop working on a WSL that already has linked folders to have bloop work on Windows. Linux cannot recognize the file paths for directories as they are in Windows format, trying to find a workaround.
=======
If you are looking to develop in a Linux environment on a Windows Machine I have had success with [Windows Subsystem for Linux (WSL)](https://docs.microsoft.com/en-us/windows/wsl/install-win10).
If you are interested in working on both Linux and Windows for development reasons I would also recommend [Windows Terminal](https://github.com/microsoft/terminal) as a way to hold many different terminals all in one window including your 

Linux distro if you set up a WSL. With that being said the most important thing to consider when running Linux on a Windows Machine while also developing on Windows, there will be differences in setting up directories and pathing especially for `bloop`. I will update if I find a functional workaround.
>>>>>>> 74e06eca
<|MERGE_RESOLUTION|>--- conflicted
+++ resolved
@@ -21,14 +21,8 @@
 That file is what is necessary to start up a bitcoind node. 
 
 ## Running Linux on a Windows Machine
-<<<<<<< HEAD
-If you are looking to develop in a Linux environment on a Windows Machine I have had success with `Windows Subsystem for Linux (WSL)`. https://docs.microsoft.com/en-us/windows/wsl/install-win10   
-If you are interested in working on both Linux and Windows for development reasons I would also recommend `Windows Terminal` as a way to hold many different terminals all in one window including your 
-Linux distro if you set up a WSL. With that being said the most important thing to consider when running Linux on a Windows Machine while also developing on Windows, there will be differences in setting up directories and pathing especially for `bloop`. I will update if I find a functional workaround.
-Currently trying to get bloop working on a WSL that already has linked folders to have bloop work on Windows. Linux cannot recognize the file paths for directories as they are in Windows format, trying to find a workaround.
-=======
 If you are looking to develop in a Linux environment on a Windows Machine I have had success with [Windows Subsystem for Linux (WSL)](https://docs.microsoft.com/en-us/windows/wsl/install-win10).
 If you are interested in working on both Linux and Windows for development reasons I would also recommend [Windows Terminal](https://github.com/microsoft/terminal) as a way to hold many different terminals all in one window including your 
 
 Linux distro if you set up a WSL. With that being said the most important thing to consider when running Linux on a Windows Machine while also developing on Windows, there will be differences in setting up directories and pathing especially for `bloop`. I will update if I find a functional workaround.
->>>>>>> 74e06eca
+Currently trying to get bloop working on a WSL that already has linked folders to have bloop work on Windows. Linux cannot recognize the file paths for directories as they are in Windows format, trying to find a workaround.