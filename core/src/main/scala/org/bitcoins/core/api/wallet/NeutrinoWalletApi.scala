--- conflicted
+++ resolved
@@ -23,33 +23,6 @@
   def processCompactFilters(
       blockFilters: Vector[(DoubleSha256Digest, GolombFilter)]): Future[
     WalletApi with NeutrinoWalletApi]
-<<<<<<< HEAD
-
-  /** Iterates over the block filters in order to find filters that match to the given addresses
-    *
-    * I queries the filter database for [[batchSize]] filters a time
-    * and tries to run [[GolombFilter.matchesAny]] for each filter.
-    *
-    * It tries to match the filters in parallel using [[parallelismLevel]] threads.
-    * For best results use it with a separate execution context.
-    *
-    * @param scripts list of [[ScriptPubKey]]'s to watch
-    * @param startOpt start point (if empty it starts with the genesis block)
-    * @param endOpt end point (if empty it ends with the best tip)
-    * @param batchSize number of filters that can be matched in one batch
-    * @param parallelismLevel max number of threads required to perform matching
-    *                         (default [[Runtime.getRuntime.availableProcessors()]])
-    * @return a list of matching block hashes
-    */
-  def getMatchingBlocks(
-      scripts: Vector[ScriptPubKey],
-      startOpt: Option[BlockStamp] = None,
-      endOpt: Option[BlockStamp] = None,
-      batchSize: Int = 100,
-      parallelismLevel: Int = Runtime.getRuntime.availableProcessors())(implicit
-      ec: ExecutionContext): Future[Vector[BlockMatchingResponse]]
-=======
->>>>>>> a2e7c428
 
   /** Recreates the account using BIP-157 approach
     *
