package org.bitcoins.wallet.internal

import org.bitcoins.core.compat._
import org.bitcoins.core.hd.HDAccount
import org.bitcoins.core.number.UInt32
import org.bitcoins.core.protocol.BitcoinAddress
import org.bitcoins.core.protocol.script.{
  P2WPKHWitnessSPKV0,
  P2WPKHWitnessV0,
  ScriptPubKey
}
import org.bitcoins.core.protocol.transaction.{
  Transaction,
  TransactionOutPoint,
  TransactionOutput
}
import org.bitcoins.core.util.EitherUtil
import org.bitcoins.core.wallet.utxo.{AddressTag, TxoState}
import org.bitcoins.crypto.DoubleSha256DigestBE
import org.bitcoins.wallet.api.{AddUtxoError, AddUtxoResult, AddUtxoSuccess}
import org.bitcoins.wallet.models._
import org.bitcoins.wallet.{Wallet, WalletLogger}

import scala.concurrent.Future
import scala.util.{Failure, Success, Try}

/**
  * Provides functionality related to handling UTXOs in our wallet.
  * The most notable examples of functionality here are enumerating
  * UTXOs in the wallet and importing a UTXO into the wallet for later
  * spending.
  */
private[wallet] trait UtxoHandling extends WalletLogger {
  self: Wallet =>

  /** @inheritdoc */
  def listDefaultAccountUtxos(): Future[Vector[SpendingInfoDb]] =
    listUtxos(walletConfig.defaultAccount)

  /** @inheritdoc */
  override def listUtxos(): Future[Vector[SpendingInfoDb]] = {
    spendingInfoDAO.findAllUnspent()
  }

  override def listUtxos(
      hdAccount: HDAccount): Future[Vector[SpendingInfoDb]] = {
    spendingInfoDAO.findAllUnspentForAccount(hdAccount)
  }

  /** Returns all the utxos originating from the given outpoints */
  def listUtxos(outPoints: Vector[TransactionOutPoint]): Future[
    Vector[SpendingInfoDb]] = {
    spendingInfoDAO
      .findAllSpendingInfos()
      .map(_.filter(spendingInfo => outPoints.contains(spendingInfo.outPoint)))
  }

  override def listUtxos(tag: AddressTag): Future[Vector[SpendingInfoDb]] = {
    spendingInfoDAO.findAllUnspentForTag(tag)
  }

  override def listUtxos(
      hdAccount: HDAccount,
      tag: AddressTag): Future[Vector[SpendingInfoDb]] = {
    spendingInfoDAO.findAllUnspentForTag(tag).map { utxos =>
      utxos.filter(utxo =>
        HDAccount.isSameAccount(bip32Path = utxo.privKeyPath,
                                account = hdAccount))
    }
  }

  override def listUtxos(state: TxoState): Future[Vector[SpendingInfoDb]] = {
    spendingInfoDAO.findByTxoState(state)
  }

  override def listUtxos(
      hdAccount: HDAccount,
      state: TxoState): Future[Vector[SpendingInfoDb]] = {
    spendingInfoDAO.findByTxoState(state).map { utxos =>
      utxos.filter(utxo =>
        HDAccount.isSameAccount(bip32Path = utxo.privKeyPath,
                                account = hdAccount))
    }
  }

  protected def updateUtxoConfirmedState(
      txo: SpendingInfoDb): Future[SpendingInfoDb] = {
    updateUtxoConfirmedStates(Vector(txo)).map(_.head)
  }

  protected def updateUtxoConfirmedStates(
      spendingInfoDbs: Vector[SpendingInfoDb]): Future[
    Vector[SpendingInfoDb]] = {

    val byBlock = spendingInfoDbs.groupBy(_.blockHash)

    val toUpdateFs = byBlock.map {
      case (Some(blockHash), txos) =>
        chainQueryApi.getNumberOfConfirmations(blockHash).map {
          case None =>
            Vector.empty
          case Some(confs) =>
            txos.map { txo =>
              txo.state match {
                case TxoState.PendingConfirmationsReceived =>
                  if (confs >= walletConfig.requiredConfirmations) {
                    txo.copyWithState(TxoState.ConfirmedReceived)
                  } else {
                    txo.copyWithState(TxoState.PendingConfirmationsReceived)
                  }
                case TxoState.PendingConfirmationsSpent =>
                  if (confs >= walletConfig.requiredConfirmations) {
                    txo.copyWithState(TxoState.ConfirmedSpent)
                  } else {
                    txo
                  }
                case TxoState.Reserved =>
                  // We should keep the utxo as reserved so it is not used in
                  // a future transaction that it should not be in
                  txo
                case TxoState.DoesNotExist | TxoState.ConfirmedReceived |
                    TxoState.ConfirmedSpent =>
                  txo
              }
            }
<<<<<<< HEAD
            spendingInfoDAO.upsertAllSpendingInfoDb(updatedTxos)
=======
>>>>>>> 1e41bf02
        }
      case (None, _) =>
        Future.successful(Vector.empty)
    }

    for {
      toUpdate <- Future.sequence(toUpdateFs)
      updated <- spendingInfoDAO.upsertAll(toUpdate.flatten.toVector)
    } yield updated
  }

  /**
    * Tries to convert the provided spk to an address, and then checks if we have
    * it in our address table
    */
  private def findAddress(
      spk: ScriptPubKey): Future[CompatEither[AddUtxoError, AddressDb]] =
    BitcoinAddress.fromScriptPubKeyT(spk, networkParameters) match {
      case Success(address) =>
        addressDAO.findAddress(address).map {
          case Some(addrDb) => CompatRight(addrDb)
          case None         => CompatLeft(AddUtxoError.AddressNotFound)
        }
      case Failure(_) => Future.successful(CompatLeft(AddUtxoError.BadSPK))
    }

  /** Constructs a DB level representation of the given UTXO, and persist it to disk */
  private def writeUtxo(
      tx: Transaction,
      state: TxoState,
      output: TransactionOutput,
      outPoint: TransactionOutPoint,
      addressDb: AddressDb,
      blockHash: Option[DoubleSha256DigestBE]): Future[SpendingInfoDb] = {

    val utxo: SpendingInfoDb = addressDb match {
      case segwitAddr: SegWitAddressDb =>
        SegwitV0SpendingInfo(
          state = state,
          txid = tx.txIdBE,
          outPoint = outPoint,
          output = output,
          privKeyPath = segwitAddr.path,
          scriptWitness = segwitAddr.witnessScript,
          blockHash = blockHash
        )
      case LegacyAddressDb(path, _, _, _, _) =>
        LegacySpendingInfo(state = state,
                           txid = tx.txIdBE,
                           outPoint = outPoint,
                           output = output,
                           privKeyPath = path,
                           blockHash = blockHash)
      case nested: NestedSegWitAddressDb =>
        NestedSegwitV0SpendingInfo(
          outPoint = outPoint,
          output = output,
          privKeyPath = nested.path,
          redeemScript = P2WPKHWitnessSPKV0(nested.ecPublicKey),
          scriptWitness = P2WPKHWitnessV0(nested.ecPublicKey),
          txid = tx.txIdBE,
          state = state,
          id = None,
          blockHash = blockHash
        )
    }

    for {
      written <- spendingInfoDAO.create(utxo)
    } yield {
      val writtenOut = written.outPoint
      logger.info(
        s"Successfully inserted UTXO ${writtenOut.txId.hex}:${writtenOut.vout.toInt} into DB")
      logger.debug(s"UTXO details: ${written.output}")
      written
    }
  }

  /**
    * Adds the provided UTXO to the wallet
    */
  protected def addUtxo(
      transaction: Transaction,
      vout: UInt32,
      state: TxoState,
      blockHash: Option[DoubleSha256DigestBE]): Future[AddUtxoResult] = {
    import AddUtxoError._

    logger.info(s"Adding UTXO to wallet: ${transaction.txId.hex}:${vout.toInt}")

    // first check: does the provided vout exist in the tx?
    val voutIndexOutOfBounds: Boolean = {
      val voutLength = transaction.outputs.length
      val outOfBunds = voutLength <= vout.toInt

      if (outOfBunds)
        logger.error(
          s"TX with TXID ${transaction.txId.hex} only has $voutLength, got request to add vout ${vout.toInt}!")
      outOfBunds
    }

    if (voutIndexOutOfBounds) {
      Future.successful(VoutIndexOutOfBounds)
    } else {

      val output = transaction.outputs(vout.toInt)
      val outPoint = TransactionOutPoint(transaction.txId, vout)

      // second check: do we have an address associated with the provided
      // output in our DB?
      val addressDbEitherF: Future[CompatEither[AddUtxoError, AddressDb]] =
        findAddress(output.scriptPubKey)

      // insert the UTXO into the DB
      addressDbEitherF.flatMap { addressDbE =>
        val biasedE: CompatEither[AddUtxoError, Future[SpendingInfoDb]] = for {
          addressDb <- addressDbE
        } yield writeUtxo(tx = transaction,
                          state = state,
                          output = output,
                          outPoint = outPoint,
                          addressDb = addressDb,
                          blockHash = blockHash)

        EitherUtil.liftRightBiasedFutureE(biasedE)
      } map {
        case CompatRight(utxo) => AddUtxoSuccess(utxo)
        case CompatLeft(e)     => e
      }
    }
  }

  override def markUTXOsAsReserved(
      utxos: Vector[SpendingInfoDb]): Future[Vector[SpendingInfoDb]] = {
    val updated = utxos.map(_.copyWithState(TxoState.Reserved))
    for {
      utxos <- spendingInfoDAO.updateAllSpendingInfoDb(updated)
      _ <- walletCallbacks.executeOnReservedUtxos(logger, utxos)
    } yield utxos
  }

  /** @inheritdoc */
  override def markUTXOsAsReserved(
      tx: Transaction): Future[Vector[SpendingInfoDb]] = {
    for {
      utxos <- spendingInfoDAO.findOutputsBeingSpent(tx)
      reserved <- markUTXOsAsReserved(utxos.toVector)
    } yield reserved
  }

  override def unmarkUTXOsAsReserved(
      utxos: Vector[SpendingInfoDb]): Future[Vector[SpendingInfoDb]] = {
    val unreserved = utxos.filterNot(_.state == TxoState.Reserved)
    require(unreserved.isEmpty, s"Some utxos are not reserved, got $unreserved")

    // unmark all utxos are reserved
    val groupedUtxos = utxos
      .map(_.copyWithState(TxoState.PendingConfirmationsReceived))
      .groupBy(_.blockHash)

    val mempoolUtxos = Try(groupedUtxos(None)).getOrElse(Vector.empty)

    // get the ones in blocks
    val utxosInBlocks = groupedUtxos.flatMap {
      case (Some(_), utxos) =>
        utxos
      case (None, _) =>
        None
    }.toVector

    for {
      updatedMempoolUtxos <-
        spendingInfoDAO.updateAllSpendingInfoDb(mempoolUtxos)
      // update the confirmed ones
      updatedBlockUtxos <- updateUtxoConfirmedStates(utxosInBlocks)
      updated = updatedMempoolUtxos ++ updatedBlockUtxos
      _ <- walletCallbacks.executeOnReservedUtxos(logger, updated)
    } yield updated
  }

  /** @inheritdoc */
  override def unmarkUTXOsAsReserved(
      tx: Transaction): Future[Vector[SpendingInfoDb]] = {
    val utxosF = listUtxos()
    val utxosInTxF = for {
      utxos <- utxosF
    } yield {
      val txOutPoints = tx.inputs.map(_.previousOutput)
      utxos.filter(si => txOutPoints.contains(si.outPoint))
    }
    utxosInTxF.flatMap(unmarkUTXOsAsReserved)
  }

  /** @inheritdoc */
  override def updateUtxoPendingStates(): Future[Vector[SpendingInfoDb]] = {
    for {
      infos <- spendingInfoDAO.findAllPendingConfirmation
      updatedInfos <- updateUtxoConfirmedStates(infos)
    } yield updatedInfos
  }
}<|MERGE_RESOLUTION|>--- conflicted
+++ resolved
@@ -123,10 +123,6 @@
                   txo
               }
             }
-<<<<<<< HEAD
-            spendingInfoDAO.upsertAllSpendingInfoDb(updatedTxos)
-=======
->>>>>>> 1e41bf02
         }
       case (None, _) =>
         Future.successful(Vector.empty)
@@ -134,7 +130,8 @@
 
     for {
       toUpdate <- Future.sequence(toUpdateFs)
-      updated <- spendingInfoDAO.upsertAll(toUpdate.flatten.toVector)
+      updated <-
+        spendingInfoDAO.upsertAllSpendingInfoDb(toUpdate.flatten.toVector)
     } yield updated
   }
 
