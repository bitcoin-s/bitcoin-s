--- conflicted
+++ resolved
@@ -390,7 +390,7 @@
 
   private def getRelevantOutputs(
       transaction: Transaction): Future[Seq[OutputWithIndex]] = {
-    addressDAO.findAll().map { addrs =>
+    addressDAO.findAllAddresses().map { addrs =>
       val withIndex =
         transaction.outputs.zipWithIndex
       withIndex.collect {
@@ -410,16 +410,6 @@
       transaction: Transaction,
       blockHashOpt: Option[DoubleSha256DigestBE],
       newTags: Vector[AddressTag]): Future[Seq[SpendingInfoDb]] = {
-<<<<<<< HEAD
-    addressDAO.findAllAddresses().flatMap { addrs =>
-      val relevantOutsWithIdx: Seq[OutputWithIndex] = {
-        val withIndex =
-          transaction.outputs.zipWithIndex
-        withIndex.collect {
-          case (out, idx)
-              if addrs.map(_.scriptPubKey).contains(out.scriptPubKey) =>
-            OutputWithIndex(out, idx)
-=======
     getRelevantOutputs(transaction).flatMap {
       case Nil =>
         logger.debug(
@@ -434,7 +424,6 @@
               s"${transaction.txIdBE.hex}:${elem.index}"
             }
             .mkString(", ")
->>>>>>> 667d2bc0
         }
         logger.trace(
           s"Found $count relevant output(s) in transaction=${transaction.txIdBE}: $outputStr")
