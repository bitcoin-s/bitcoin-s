--- conflicted
+++ resolved
@@ -13,16 +13,12 @@
 import org.bitcoins.core.protocol.transaction.Transaction
 import org.bitcoins.core.protocol.{BitcoinAddress, BlockStamp}
 import org.bitcoins.core.wallet.fee.FeeUnit
-<<<<<<< HEAD
-import org.bitcoins.wallet.api.LockedWalletApi.BlockMatchingResponse
-=======
 import org.bitcoins.keymanager._
 import org.bitcoins.keymanager.bip39.{BIP39KeyManager, BIP39LockedKeyManager}
-import org.bitcoins.wallet.Wallet
->>>>>>> 25916ac6
+import org.bitcoins.wallet.{Wallet, WalletLogger}
+import org.bitcoins.wallet.api.LockedWalletApi.BlockMatchingResponse
 import org.bitcoins.wallet.config.WalletAppConfig
 import org.bitcoins.wallet.models.{AccountDb, AddressDb, SpendingInfoDb}
-import org.bitcoins.wallet.{HDUtil, WalletLogger}
 
 import scala.annotation.tailrec
 import scala.concurrent.{ExecutionContext, Future}
@@ -214,59 +210,6 @@
   def listAccounts(purpose: HDPurpose): Future[Vector[AccountDb]] =
     listAccounts().map(_.filter(_.hdAccount.purpose == purpose))
 
-<<<<<<< HEAD
-=======
-}
-
-trait UnlockedWalletApi extends LockedWalletApi {
-
-  def keyManager: BIP39KeyManager
-
-  /**
-    * Locks the wallet. After this operation is called,
-    * all sensitive material in the wallet should be
-    * encrypted and unaccessible
-    */
-  def lock(): LockedWalletApi
-
-  /**
-    *
-    * Sends money from the specified account
-    *
-    * todo: add error handling to signature
-    */
-  def sendToAddress(
-      address: BitcoinAddress,
-      amount: CurrencyUnit,
-      feeRate: FeeUnit,
-      fromAccount: AccountDb): Future[Transaction]
-
-  /**
-    * Sends money from the default account
-    *
-    * todo: add error handling to signature
-    */
-  def sendToAddress(
-      address: BitcoinAddress,
-      amount: CurrencyUnit,
-      feeRate: FeeUnit
-  ): Future[Transaction] = {
-    for {
-      account <- getDefaultAccount()
-      tx <- sendToAddress(address, amount, feeRate, account)
-    } yield tx
-  }
-
-  /**
-    * Tries to create a new account in this wallet. Fails if the
-    * most recent account has no transaction history, as per
-    * BIP44
-    *
-    * @see [[https://github.com/bitcoin/bips/blob/master/bip-0044.mediawiki#account BIP44 account section]]
-    */
-  def createNewAccount(keyManagerParams: KeyManagerParams): Future[WalletApi]
-
->>>>>>> 25916ac6
   /**
     * Iterates over the block filters in order to find filters that match to the given addresses
     *
@@ -413,27 +356,14 @@
     * Recreates the account using BIP-44 approach
     */
   def rescanSPVWallet(): Future[Unit]
+
 }
 
-trait UnlockedWalletApi extends LockedWalletApi with WalletLogger {
-
-  protected def mnemonicCode: MnemonicCode
+trait UnlockedWalletApi extends LockedWalletApi {
 
   def discoveryBatchSize(): Int = walletConfig.discoveryBatchSize
 
-  /** The wallet seed */
-  protected lazy val seed: BIP39Seed = BIP39Seed.fromMnemonic(mnemonicCode)
-
-  // TODO: come back to how to handle this
-  def passphrase: AesPassword
-
-  /** Derives the relevant xpriv for the given HD purpose */
-  private[wallet] def xprivForPurpose(purpose: HDPurpose): ExtPrivateKey = {
-    val seed = BIP39Seed.fromMnemonic(mnemonicCode, BIP39Seed.EMPTY_PASSWORD) // todo think more about this
-
-    val privVersion = HDUtil.getXprivVersion(purpose)
-    seed.toExtPrivateKey(privVersion)
-  }
+  def keyManager: BIP39KeyManager
 
   /**
     * Locks the wallet. After this operation is called,
@@ -477,17 +407,7 @@
     *
     * @see [[https://github.com/bitcoin/bips/blob/master/bip-0044.mediawiki#account BIP44 account section]]
     */
-  def createNewAccount(purpose: HDPurpose): Future[WalletApi]
-
-  /**
-    * Tries to create a new account in this wallet for the default
-    * account type. Fails if the
-    * most recent account has no transaction history, as per
-    * BIP44
-    *
-    * @see [[https://github.com/bitcoin/bips/blob/master/bip-0044.mediawiki#account BIP44 account section]]
-    */
-  def createNewAccount(): Future[WalletApi]
+  def createNewAccount(keyManagerParams: KeyManagerParams): Future[WalletApi]
 
 }
 
