--- conflicted
+++ resolved
@@ -1,25 +1,25 @@
 package org.bitcoins.wallet
 
+import org.bitcoins.core.bloom.{BloomFilter, BloomUpdateAll}
 import org.bitcoins.core.crypto._
 import org.bitcoins.core.currency._
-import org.bitcoins.wallet.api._
-import org.bitcoins.wallet.models._
-
-import scala.concurrent.Future
-import scala.concurrent.ExecutionContext
-import org.bitcoins.keymanager.ReadMnemonicError.DecryptionError
-import org.bitcoins.keymanager.ReadMnemonicError.JsonParsingError
-import org.bitcoins.wallet.config.WalletAppConfig
-import org.bitcoins.core.bloom.BloomFilter
-import org.bitcoins.core.bloom.BloomUpdateAll
 import org.bitcoins.core.node.NodeApi
-import org.bitcoins.wallet.internal._
 import org.bitcoins.core.protocol.transaction.TransactionOutPoint
+import org.bitcoins.keymanager.ReadMnemonicError.{
+  DecryptionError,
+  JsonParsingError
+}
 import org.bitcoins.keymanager.{
   ReadMnemonicError,
   ReadMnemonicSuccess,
   WalletStorage
 }
+import org.bitcoins.wallet.api._
+import org.bitcoins.wallet.config.WalletAppConfig
+import org.bitcoins.wallet.internal._
+import org.bitcoins.wallet.models._
+
+import scala.concurrent.{ExecutionContext, Future}
 
 abstract class LockedWallet
     extends LockedWalletApi
@@ -82,13 +82,8 @@
         UnlockWalletError.MnemonicNotFound
 
       case ReadMnemonicSuccess(mnemonic) =>
-<<<<<<< HEAD
-        walletLogger.debug(s"Successfully uunlocked wallet")
+        logger.debug(s"Successfully uunlocked wallet")
         UnlockWalletSuccess(Wallet(mnemonic, nodeApi))
-=======
-        logger.debug(s"Successfully uunlocked wallet")
-        UnlockWalletSuccess(Wallet(mnemonic))
->>>>>>> 858138fa
     }
   }
 
