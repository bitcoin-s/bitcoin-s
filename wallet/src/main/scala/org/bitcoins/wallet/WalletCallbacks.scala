--- conflicted
+++ resolved
@@ -136,12 +136,8 @@
         BitcoinAddress,
         OnNewAddressGenerated],
       onBlockProcessed: CallbackHandler[Block, OnBlockProcessed],
-<<<<<<< HEAD
-      onRescanComplete: CallbackHandler[String, OnRescanComplete]
-=======
-      onRescanComplete: CallbackHandler[Unit, OnRescanComplete],
+      onRescanComplete: CallbackHandler[String, OnRescanComplete],
       onFeeRateChanged: CallbackHandler[FeeUnit, OnFeeRateChanged]
->>>>>>> 5d309fba
   ) extends WalletCallbacks {
 
     override def +(other: WalletCallbacks): WalletCallbacks =
@@ -223,16 +219,11 @@
         onBlockProcessed
       ),
       onRescanComplete =
-<<<<<<< HEAD
         CallbackHandler[String, OnRescanComplete]("onRescanComplete",
-                                                  onRescanComplete)
-=======
-        CallbackHandler[Unit, OnRescanComplete]("onRescanComplete",
-                                                onRescanComplete),
+                                                  onRescanComplete),
       onFeeRateChanged =
         CallbackHandler[FeeUnit, OnFeeRateChanged]("onFeeRateChanged",
                                                    onFeeRateChanged)
->>>>>>> 5d309fba
     )
   }
 }