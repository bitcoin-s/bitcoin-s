--- conflicted
+++ resolved
@@ -90,7 +90,6 @@
         case s : ScriptNumber if (isLockTimeBitOff(s) && program.txSignatureComponent.transaction.version < 2) =>
           logger.error("OP_CSV fails if locktime bit is not set and the tx version < 2")
           ScriptProgram(program, ScriptErrorUnsatisfiedLocktime)
-<<<<<<< HEAD
         case s : ScriptNumber =>
           if (checkSequence(program,s)) {
             ScriptProgram(program, program.stack.tail, program.script.tail)
@@ -102,47 +101,11 @@
           opCheckSequenceVerify(ScriptProgram(program, ScriptNumber(s.hex) :: program.stack.tail, ScriptProgram.Stack))
         case token : ScriptToken =>
           throw new RuntimeException("Stack top must be either a ScriptConstant or a ScriptNumber, we got: " + token)
-=======
-        case s : ScriptConstant =>
-          opCheckSequenceVerify(ScriptProgram(program, ScriptNumber(s.hex) :: program.stack.tail, ScriptProgram.Stack))
-        case _ : ScriptToken => ScriptProgram(program, program.stack.tail, program.script.tail)
->>>>>>> 28ebed9b
+
       }
     }
 
   }
-
-  /**
-    * If bit (1 << 31) of the sequence number is set,
-    * then no consensus meaning is applied to the sequence number and can be included
-    * in any block under all currently possible circumstances.
-    * @return the mask that ben used with a bitwise and to indicate if the sequence number has any meaning
-    */
-  def locktimeDisabledFlag = 1L << 31
-
-  /**
-    * The script number on the stack has the disable flag (1 << 31) unset
-    * @param s
-    * @return
-    */
-  def isLockTimeBitOff(s : ScriptNumber) : Boolean = (s.num & locktimeDisabledFlag) == 0
-<<<<<<< HEAD
-
-=======
->>>>>>> 28ebed9b
-
-  /**
-    * If a transaction's input's sequence number encodes a relative lock-time, this mask is
-    * applied to extract that lock-time from the sequence field.
-    */
-  def sequenceLockTimeMask = 0x0000ffff
-
-  /**
-    * If the transaction input sequence number encodes a relative lock-time and this flag
-    * is set, the relative lock-time has units of 512 seconds,
-    * otherwise it specifies blocks with a granularity of 1.
-   */
-  def sequenceLockTimeTypeFlag = (1L << 22)
 
   /**
     * Mimics this function inside of bitcoin core
@@ -157,7 +120,7 @@
 
     if (program.txSignatureComponent.transaction.version < 2) return false
 
-    val nLockTimeMask : Long = sequenceLockTimeTypeFlag | sequenceLockTimeMask
+    val nLockTimeMask : Long = TransactionConstants.sequenceLockTimeTypeFlag | TransactionConstants.sequenceLockTimeMask
     val txToSequenceMasked : ScriptNumber = txToSequence & ScriptNumber(nLockTimeMask)
 
     val nSequenceMasked : ScriptNumber = nSequence & ScriptNumber(nLockTimeMask)
@@ -170,10 +133,10 @@
     // unless the type of nSequenceMasked being tested is the same as
     // the nSequenceMasked in the transaction.
     if (!(
-      (txToSequenceMasked <  ScriptNumber(sequenceLockTimeTypeFlag) &&
-        nSequenceMasked < ScriptNumber(sequenceLockTimeTypeFlag)) ||
-        (txToSequenceMasked >= ScriptNumber(sequenceLockTimeTypeFlag) &&
-          nSequenceMasked >= ScriptNumber(sequenceLockTimeTypeFlag))
+      (txToSequenceMasked <  ScriptNumber(TransactionConstants.sequenceLockTimeTypeFlag) &&
+        nSequenceMasked < ScriptNumber(TransactionConstants.sequenceLockTimeTypeFlag)) ||
+        (txToSequenceMasked >= ScriptNumber(TransactionConstants.sequenceLockTimeTypeFlag) &&
+          nSequenceMasked >= ScriptNumber(TransactionConstants.sequenceLockTimeTypeFlag))
       )) return false
 
     // Now that we know we're comparing apples-to-apples, the
@@ -182,4 +145,11 @@
 
     true
   }
+
+  /**
+    * The script number on the stack has the disable flag (1 << 31) unset
+    * @param s
+    * @return
+    */
+  def isLockTimeBitOff(s : ScriptNumber) : Boolean = (s.num & TransactionConstants.locktimeDisabledFlag) == 0
 }