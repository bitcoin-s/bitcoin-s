--- conflicted
+++ resolved
@@ -69,13 +69,7 @@
   override def opCode = 174
 }
 
-<<<<<<< HEAD
-/**
- * Same as OP_CHECKMULTISIG, but OP_VERIFY is executed afterward.
- */
-=======
 /** Same as OP_CHECKMULTISIG, but OP_VERIFY is executed afterward. */
->>>>>>> d1d236e2
 case object OP_CHECKMULTISIGVERIFY extends CryptoSignatureEvaluation {
   override def opCode = 175
 }
