package org.bitcoins.core.util

import org.bitcoins.core.protocol.script.{ScriptPubKey, ScriptSignature}
<<<<<<< HEAD
import org.bitcoins.core.protocol.{CompactSizeUInt, CompactSizeUIntImpl}
=======
import org.bitcoins.core.protocol.{CompactSizeUInt}
import org.slf4j.LoggerFactory
>>>>>>> 5417be5f

/**
 * Created by chris on 2/8/16.
 */
trait NumberUtil extends BitcoinSLogger {

  /**
<<<<<<< HEAD
=======
   * Takes a hex number and converts it into a signed number
   * used in the bitcoin numbering system
   * @param hex
   * @return
   */
  def toLong(hex : String) : Long = toLong(BitcoinSUtil.decodeHex(hex))

  /**
   * Takes a list of bytes and converts it in to signed number inside of bitcoins
   * numbering system
   * @param bytes
   * @return
   */
  def toLong(bytes : Seq[Byte]) : Long = {
    val reversedBytes = bytes.reverse
    if (bytes.size == 1 && bytes.head == -128) {
      //the case for negative zero
      0
    } else if (isPositive(bytes)) {
      if (firstByteAllZeros(reversedBytes.toList) && reversedBytes.size > 1) {
        parseLong(reversedBytes.slice(1,reversedBytes.size))
      } else parseLong(reversedBytes)
    } else {
      //remove the sign bit
      val removedSignBit = changeSignBitToPositive(reversedBytes.toList)
      if (firstByteAllZeros(removedSignBit)) -parseLong(removedSignBit.slice(1,removedSignBit.size))
      else -parseLong(removedSignBit)
    }
  }


  /**
   * Converts a long number to the representation of number inside of Bitcoin's number system
   * @param long
   * @return
   */
  def longToHex(long : Long) : String = {
    if (long > -1) {
      val bytes = toByteSeq(long)
      BitcoinSUtil.flipEndianess(BitcoinSUtil.encodeHex(bytes))
    } else {
      val bytes = toByteSeq(long.abs)
      //add sign bit
      val negativeNumberBytes = changeSignBitToNegative(bytes)
      val hex = BitcoinSUtil.encodeHex(negativeNumberBytes.reverse)
      hex
    }
  }

  /**
   * Determines if a given hex string is a positive number
   * @param hex
   * @return
   */
  def isPositive(hex : String) : Boolean = isPositive(BitcoinSUtil.decodeHex(hex))

  /**
   * Determines if a byte array is a positive or negative number
   * @param bytes
   * @return
   */
  def isPositive(bytes : Seq[Byte]) : Boolean = {
    if (bytes.isEmpty) false
    else {
      val result: Int = bytes(bytes.size-1) & 0x80
      if (result == 0x80) false else true
    }

  }

  def isNegative(hex : String) : Boolean = isNegative(BitcoinSUtil.decodeHex(hex))

  def isNegative(bytes : Seq[Byte]) : Boolean = {
    if (bytes.isEmpty) false else !isPositive(bytes)
  }

  /**
   * Change sign bit to positive
   * @param bytes
   * @return
   */
  def changeSignBitToPositive(bytes : Seq[Byte]) : Seq[Byte] = {
    val newByte : Byte = (bytes.head & 0x7F).toByte
    (newByte :: bytes.tail.toList)
  }

  def changeSignBitToPositive(hex : String) : Seq[Byte] = changeSignBitToPositive(BitcoinSUtil.decodeHex(hex))


  def changeSignBitToNegative(bytes : Seq[Byte]) : Seq[Byte] = {
    val newByte = (bytes.head | 0x80).toByte
    (newByte :: bytes.tail.toList)
  }

  def changeSignBitToNegative(hex : String) : Seq[Byte] = changeSignBitToNegative(BitcoinSUtil.decodeHex(hex))


  def firstByteAllZeros(hex : String) : Boolean = firstByteAllZeros(BitcoinSUtil.decodeHex(hex))

  def firstByteAllZeros(bytes : Seq[Byte]) : Boolean = {
    val lastByte = bytes.head
    (lastByte & 0xFF) == 0
  }


  def toByteSeq(long : Long) : Seq[Byte] = BigInt(long).toByteArray




  /**
>>>>>>> 5417be5f
   * Parses a VarInt from a string of hex characters
   * https://bitcoin.org/en/developer-reference#compactsize-unsigned-integers
   * @param hex
   * @return
   */
  def parseCompactSizeUInt(hex : String) : CompactSizeUInt = parseCompactSizeUInt(BitcoinSUtil.decodeHex(hex))

  /**
   * Parses a CompactSizeUInt from a sequence of bytes
   * https://bitcoin.org/en/developer-reference#compactsize-unsigned-integers
   * @param bytes
   * @return
   */
  def parseCompactSizeUInt(bytes : Seq[Byte]) : CompactSizeUInt = {
    require(bytes.size > 0, "Cannot parse a VarInt if the byte array is size 0")
    //8 bit number
    if (parseLong(bytes.head) < 253) CompactSizeUInt(parseLong(bytes.head),1)
    //16 bit number
    else if (parseLong(bytes.head) == 253) CompactSizeUInt(parseLong(bytes.slice(1,3).reverse),3)
    //32 bit number
    else if (parseLong(bytes.head) == 254) CompactSizeUInt(parseLong(bytes.slice(1,5).reverse),5)
    //64 bit number
    else CompactSizeUInt(parseLong(bytes.slice(1,9).reverse),9)
  }

  /**
   * Returns the size of a VarInt in the number of bytes
   * https://en.bitcoin.it/wiki/Protocol_documentation#Variable_length_integer
   * @param byte
   * @return
   */
  def parseCompactSizeUIntSize(byte : Byte) : Long = {
    //8 bit number
    if (parseLong(byte) < 253) 1
    //16 bit number
    else if (parseLong(byte) == 253) 3
    //32 bit number
    else if (parseLong(byte) == 254) 5
    //64 bit number
    else 9
  }


  /**
   * Parses the compact size uint from a script signature
   * https://bitcoin.org/en/developer-reference#compactsize-unsigned-integers
   * @param script
   * @return
   */
  def parseCompactSizeUInt(script : ScriptSignature) : CompactSizeUInt = {
    if (script.bytes.size <=252 ) {
      CompactSizeUInt(script.bytes.size,1)
    } else if (script.bytes.size <= 0xffff) {
      CompactSizeUInt(script.bytes.size,3)
    } else if (script.bytes.size <= 0xffffffff) {
      CompactSizeUInt(script.bytes.size,5)
    }
    else CompactSizeUInt(script.bytes.size,9)
  }

  /**
   * Parses a compact size uint from a script pubkey
   * https://bitcoin.org/en/developer-reference#compactsize-unsigned-integers
   * @param scriptPubKey
   * @return
   */
  def parseCompactSizeUInt(scriptPubKey : ScriptPubKey) : CompactSizeUInt = {
    if (scriptPubKey.bytes.size <=252 ) {
      CompactSizeUInt(scriptPubKey.bytes.size,1)
    } else if (scriptPubKey.bytes.size <= 0xffff) {
      CompactSizeUInt(scriptPubKey.bytes.size,3)
    } else if (scriptPubKey.bytes.size <= 0xffffffff) {
      CompactSizeUInt(scriptPubKey.bytes.size,5)
    } else CompactSizeUInt(scriptPubKey.bytes.size,9)
  }

  private def parseLong(hex : String) : Long = java.lang.Long.parseLong(hex,16)

  private def parseLong(bytes : List[Byte]) : Long = parseLong(BitcoinSUtil.encodeHex(bytes))

  private def parseLong(byte : Byte) : Long = parseLong(List(byte))

  private def parseLong(bytes : Seq[Byte]) : Long = parseLong(bytes.toList)

  /**
    * Takes 2^^num
    * @param exponent the exponent
    * @return
    */
  def pow2(exponent : Int) : BigInt = {
    require(exponent < 64, "We cannot have anything larger than 2^64 - 1 in a long, you tried to do 2^" + exponent)
    BigInt(1) << exponent
  }

  /**
    * Calculates the unsigned number for a byte
    * @param byteIndex this is used to tell what position this byte is out of a 4 byte integer
    *                     For instance, if byte was equal to 0x0001 and we were trying to calculate the unsigned int for
    *                     the following byte value Seq(0xf000, 0x0f00, 0x0001, 0x0000) we would have byteIndex 1
    * @param byte the byte which we need to calculate the unsigned integer for
    * @return the unsigned integer corresponding to the given byteIndex and byte
    */
  def calculateNumberFromByte(byteIndex : Int, byte : Byte): BigInt = {
    val setBits : Seq[BigInt] = for {
      i <- 0 until 8
      bitIndex = i + (byteIndex * 8)
    } yield {
      //check if index i is set in the byte, if so we need to calculate 2 ^ bitIndex
      if ((pow2(i) & byte) != 0) {
        logger.debug("Bitindex: " + bitIndex)
        pow2(bitIndex)
      }
      else BigInt(0)
    }
    logger.debug("Set bits: " + setBits)
    setBits.foldLeft(BigInt(0)){_ + _}
  }
}

object NumberUtil extends NumberUtil<|MERGE_RESOLUTION|>--- conflicted
+++ resolved
@@ -1,208 +1,15 @@
 package org.bitcoins.core.util
 
 import org.bitcoins.core.protocol.script.{ScriptPubKey, ScriptSignature}
-<<<<<<< HEAD
-import org.bitcoins.core.protocol.{CompactSizeUInt, CompactSizeUIntImpl}
-=======
 import org.bitcoins.core.protocol.{CompactSizeUInt}
 import org.slf4j.LoggerFactory
->>>>>>> 5417be5f
+
+import scala.math.BigInt
 
 /**
  * Created by chris on 2/8/16.
  */
 trait NumberUtil extends BitcoinSLogger {
-
-  /**
-<<<<<<< HEAD
-=======
-   * Takes a hex number and converts it into a signed number
-   * used in the bitcoin numbering system
-   * @param hex
-   * @return
-   */
-  def toLong(hex : String) : Long = toLong(BitcoinSUtil.decodeHex(hex))
-
-  /**
-   * Takes a list of bytes and converts it in to signed number inside of bitcoins
-   * numbering system
-   * @param bytes
-   * @return
-   */
-  def toLong(bytes : Seq[Byte]) : Long = {
-    val reversedBytes = bytes.reverse
-    if (bytes.size == 1 && bytes.head == -128) {
-      //the case for negative zero
-      0
-    } else if (isPositive(bytes)) {
-      if (firstByteAllZeros(reversedBytes.toList) && reversedBytes.size > 1) {
-        parseLong(reversedBytes.slice(1,reversedBytes.size))
-      } else parseLong(reversedBytes)
-    } else {
-      //remove the sign bit
-      val removedSignBit = changeSignBitToPositive(reversedBytes.toList)
-      if (firstByteAllZeros(removedSignBit)) -parseLong(removedSignBit.slice(1,removedSignBit.size))
-      else -parseLong(removedSignBit)
-    }
-  }
-
-
-  /**
-   * Converts a long number to the representation of number inside of Bitcoin's number system
-   * @param long
-   * @return
-   */
-  def longToHex(long : Long) : String = {
-    if (long > -1) {
-      val bytes = toByteSeq(long)
-      BitcoinSUtil.flipEndianess(BitcoinSUtil.encodeHex(bytes))
-    } else {
-      val bytes = toByteSeq(long.abs)
-      //add sign bit
-      val negativeNumberBytes = changeSignBitToNegative(bytes)
-      val hex = BitcoinSUtil.encodeHex(negativeNumberBytes.reverse)
-      hex
-    }
-  }
-
-  /**
-   * Determines if a given hex string is a positive number
-   * @param hex
-   * @return
-   */
-  def isPositive(hex : String) : Boolean = isPositive(BitcoinSUtil.decodeHex(hex))
-
-  /**
-   * Determines if a byte array is a positive or negative number
-   * @param bytes
-   * @return
-   */
-  def isPositive(bytes : Seq[Byte]) : Boolean = {
-    if (bytes.isEmpty) false
-    else {
-      val result: Int = bytes(bytes.size-1) & 0x80
-      if (result == 0x80) false else true
-    }
-
-  }
-
-  def isNegative(hex : String) : Boolean = isNegative(BitcoinSUtil.decodeHex(hex))
-
-  def isNegative(bytes : Seq[Byte]) : Boolean = {
-    if (bytes.isEmpty) false else !isPositive(bytes)
-  }
-
-  /**
-   * Change sign bit to positive
-   * @param bytes
-   * @return
-   */
-  def changeSignBitToPositive(bytes : Seq[Byte]) : Seq[Byte] = {
-    val newByte : Byte = (bytes.head & 0x7F).toByte
-    (newByte :: bytes.tail.toList)
-  }
-
-  def changeSignBitToPositive(hex : String) : Seq[Byte] = changeSignBitToPositive(BitcoinSUtil.decodeHex(hex))
-
-
-  def changeSignBitToNegative(bytes : Seq[Byte]) : Seq[Byte] = {
-    val newByte = (bytes.head | 0x80).toByte
-    (newByte :: bytes.tail.toList)
-  }
-
-  def changeSignBitToNegative(hex : String) : Seq[Byte] = changeSignBitToNegative(BitcoinSUtil.decodeHex(hex))
-
-
-  def firstByteAllZeros(hex : String) : Boolean = firstByteAllZeros(BitcoinSUtil.decodeHex(hex))
-
-  def firstByteAllZeros(bytes : Seq[Byte]) : Boolean = {
-    val lastByte = bytes.head
-    (lastByte & 0xFF) == 0
-  }
-
-
-  def toByteSeq(long : Long) : Seq[Byte] = BigInt(long).toByteArray
-
-
-
-
-  /**
->>>>>>> 5417be5f
-   * Parses a VarInt from a string of hex characters
-   * https://bitcoin.org/en/developer-reference#compactsize-unsigned-integers
-   * @param hex
-   * @return
-   */
-  def parseCompactSizeUInt(hex : String) : CompactSizeUInt = parseCompactSizeUInt(BitcoinSUtil.decodeHex(hex))
-
-  /**
-   * Parses a CompactSizeUInt from a sequence of bytes
-   * https://bitcoin.org/en/developer-reference#compactsize-unsigned-integers
-   * @param bytes
-   * @return
-   */
-  def parseCompactSizeUInt(bytes : Seq[Byte]) : CompactSizeUInt = {
-    require(bytes.size > 0, "Cannot parse a VarInt if the byte array is size 0")
-    //8 bit number
-    if (parseLong(bytes.head) < 253) CompactSizeUInt(parseLong(bytes.head),1)
-    //16 bit number
-    else if (parseLong(bytes.head) == 253) CompactSizeUInt(parseLong(bytes.slice(1,3).reverse),3)
-    //32 bit number
-    else if (parseLong(bytes.head) == 254) CompactSizeUInt(parseLong(bytes.slice(1,5).reverse),5)
-    //64 bit number
-    else CompactSizeUInt(parseLong(bytes.slice(1,9).reverse),9)
-  }
-
-  /**
-   * Returns the size of a VarInt in the number of bytes
-   * https://en.bitcoin.it/wiki/Protocol_documentation#Variable_length_integer
-   * @param byte
-   * @return
-   */
-  def parseCompactSizeUIntSize(byte : Byte) : Long = {
-    //8 bit number
-    if (parseLong(byte) < 253) 1
-    //16 bit number
-    else if (parseLong(byte) == 253) 3
-    //32 bit number
-    else if (parseLong(byte) == 254) 5
-    //64 bit number
-    else 9
-  }
-
-
-  /**
-   * Parses the compact size uint from a script signature
-   * https://bitcoin.org/en/developer-reference#compactsize-unsigned-integers
-   * @param script
-   * @return
-   */
-  def parseCompactSizeUInt(script : ScriptSignature) : CompactSizeUInt = {
-    if (script.bytes.size <=252 ) {
-      CompactSizeUInt(script.bytes.size,1)
-    } else if (script.bytes.size <= 0xffff) {
-      CompactSizeUInt(script.bytes.size,3)
-    } else if (script.bytes.size <= 0xffffffff) {
-      CompactSizeUInt(script.bytes.size,5)
-    }
-    else CompactSizeUInt(script.bytes.size,9)
-  }
-
-  /**
-   * Parses a compact size uint from a script pubkey
-   * https://bitcoin.org/en/developer-reference#compactsize-unsigned-integers
-   * @param scriptPubKey
-   * @return
-   */
-  def parseCompactSizeUInt(scriptPubKey : ScriptPubKey) : CompactSizeUInt = {
-    if (scriptPubKey.bytes.size <=252 ) {
-      CompactSizeUInt(scriptPubKey.bytes.size,1)
-    } else if (scriptPubKey.bytes.size <= 0xffff) {
-      CompactSizeUInt(scriptPubKey.bytes.size,3)
-    } else if (scriptPubKey.bytes.size <= 0xffffffff) {
-      CompactSizeUInt(scriptPubKey.bytes.size,5)
-    } else CompactSizeUInt(scriptPubKey.bytes.size,9)
-  }
 
   private def parseLong(hex : String) : Long = java.lang.Long.parseLong(hex,16)
 
@@ -236,15 +43,44 @@
       bitIndex = i + (byteIndex * 8)
     } yield {
       //check if index i is set in the byte, if so we need to calculate 2 ^ bitIndex
-      if ((pow2(i) & byte) != 0) {
-        logger.debug("Bitindex: " + bitIndex)
-        pow2(bitIndex)
-      }
+      if ((pow2(i) & byte) != 0) pow2(bitIndex)
       else BigInt(0)
     }
     logger.debug("Set bits: " + setBits)
     setBits.foldLeft(BigInt(0)){_ + _}
   }
+
+  /**
+    * Takes a hex string and parses it to a [[BigInt]]
+    * @param hex
+    * @return
+    */
+  def toBigInt(hex : String) : BigInt = toBigInt(BitcoinSUtil.decodeHex(hex))
+
+  /**
+    * Converts a sequence of bytes to twos complement signed number
+    * @param bytes
+    * @return
+    */
+  def toBigInt(bytes : Seq[Byte]) : BigInt = {
+    //BigInt interprets the number as an unsigned number then applies the given
+    //sign in front of that number, therefore if we have a negative number we need to invert it
+    //since twos complement is an inverted number representation for negative numbers
+    //see https://en.wikipedia.org/wiki/Two%27s_complement
+    if (bytes.length == 0) BigInt(0)
+    //check if sign bit is set
+    else if ((0x80.toByte & bytes.head) !=0) {
+      val invertedBytes = bytes.tail.map(b => (b ^ 0xff.toByte).toByte)
+      val firstByteInverted = (bytes.head ^ 0xff.toByte).toByte
+      val num = firstByteInverted +: invertedBytes
+      BigInt(-1,num.toArray) - 1
+    } else {
+      val firstBitOff = (0x7f & bytes.head).toByte
+      val num = firstBitOff +: bytes.tail
+      BigInt(num.toArray)
+    }
+  }
+
 }
 
 object NumberUtil extends NumberUtil